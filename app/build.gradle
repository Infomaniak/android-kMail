--- conflicted
+++ resolved
@@ -78,11 +78,7 @@
     implementation project(path: ':Core:BugTracker')
     implementation project(path: ':Core:Stores')
 
-<<<<<<< HEAD
     implementation libs.realm.kotlin.base
-=======
-    implementation "io.realm.kotlin:library-base:$rootProject.ext.realmVersion"
->>>>>>> 8d7b460b
 
     standardImplementation libs.firebase.messaging.ktx
 
@@ -92,17 +88,10 @@
 
     implementation libs.jsoup
 
-<<<<<<< HEAD
     implementation libs.flexbox
     implementation libs.lifecycle.process
     implementation libs.webkit
     implementation libs.work.runtime.ktx
-=======
-    implementation 'com.google.android.flexbox:flexbox:3.0.0'
-    implementation "androidx.lifecycle:lifecycle-process:2.6.1"
-    implementation 'androidx.webkit:webkit:1.6.1'
-    implementation 'androidx.work:work-runtime-ktx:2.8.1'
->>>>>>> 8d7b460b
 
     implementation libs.sentry.android.fragment
 
