--- conflicted
+++ resolved
@@ -65,21 +65,12 @@
 
     private val mailbox by lazy { MailboxController.getMailbox(AccountUtils.currentUserId, AccountUtils.currentMailboxId)!! }
 
-<<<<<<< HEAD
-    fun threadLive(threadUid: String) = liveData(coroutineContext) {
+    fun threadLive(threadUid: String) = liveData(ioCoroutineContext) {
         emitSource(threadController.getThreadAsync(threadUid).map { it.obj }.asLiveData())
     }
 
-    fun messagesLive(threadUid: String) = liveData(coroutineContext) {
+    fun messagesLive(threadUid: String) = liveData(ioCoroutineContext) {
         messageController.getSortedMessages(threadUid)?.asFlow()?.asLiveData()?.let { emitSource(it) }
-=======
-    fun threadLive(threadUid: String) = liveData(ioCoroutineContext) {
-        emitSource(ThreadController.getThreadAsync(threadUid).map { it.obj }.asLiveData())
-    }
-
-    fun messagesLive(threadUid: String) = liveData(ioCoroutineContext) {
-        MessageController.getSortedMessages(threadUid)?.asFlow()?.asLiveData()?.let { emitSource(it) }
->>>>>>> 1db09768
     }
 
     fun openThread(threadUid: String) = liveData(ioCoroutineContext) {
@@ -105,38 +96,21 @@
 
     fun fetchIncompleteMessages(messages: List<Message>) {
         fetchMessagesJob?.cancel()
-<<<<<<< HEAD
-        fetchMessagesJob = viewModelScope.launch(ioDispatcher) {
+        fetchMessagesJob = viewModelScope.launch(ioCoroutineContext) {
             threadController.fetchIncompleteMessages(messages, mailbox)
         }
     }
 
-    fun deleteDraft(message: Message, threadUid: String, mailbox: Mailbox) = viewModelScope.launch(viewModelScope.handlerIO) {
+    fun deleteDraft(message: Message, threadUid: String, mailbox: Mailbox) = viewModelScope.launch(ioCoroutineContext) {
         val thread = threadController.getThread(threadUid) ?: return@launch
         val messages = messageController.getMessageAndDuplicates(thread, message)
-=======
-        fetchMessagesJob = viewModelScope.launch(ioCoroutineContext) {
-            ThreadController.fetchIncompleteMessages(messages, mailbox)
-        }
-    }
-
-    fun deleteDraft(message: Message, threadUid: String, mailbox: Mailbox) = viewModelScope.launch(ioCoroutineContext) {
-        val thread = ThreadController.getThread(threadUid) ?: return@launch
-        val messages = MessageController.getMessageAndDuplicates(thread, message)
->>>>>>> 1db09768
         val isSuccess = ApiRepository.deleteMessages(mailbox.uuid, messages.getUids()).isSuccess()
         if (isSuccess) refreshController.refreshThreads(RefreshMode.REFRESH_FOLDER_WITH_ROLE, mailbox, message.folder)
     }
 
-<<<<<<< HEAD
-    fun clickOnQuickActionBar(threadUid: String, menuId: Int) = viewModelScope.launch(ioDispatcher) {
+    fun clickOnQuickActionBar(threadUid: String, menuId: Int) = viewModelScope.launch(ioCoroutineContext) {
         val thread = threadController.getThread(threadUid) ?: return@launch
         val message = messageController.getLastMessageToExecuteAction(thread)
-=======
-    fun clickOnQuickActionBar(threadUid: String, menuId: Int) = viewModelScope.launch(ioCoroutineContext) {
-        val thread = ThreadController.getThread(threadUid) ?: return@launch
-        val message = MessageController.getLastMessageToExecuteAction(thread)
->>>>>>> 1db09768
         quickActionBarClicks.postValue(message to menuId)
     }
 }