--- conflicted
+++ resolved
@@ -65,13 +65,7 @@
 
     private val mailbox by lazy { MailboxController.getMailbox(AccountUtils.currentUserId, AccountUtils.currentMailboxId)!! }
 
-<<<<<<< HEAD
-    private inline val threadUid get() = savedStateHandle.get<String>(ThreadFragmentArgs::threadUid.name)!!
-
-    fun threadLive(threadUid: String) = liveData(ioCoroutineContext) {
-=======
     val threadLive = liveData(ioCoroutineContext) {
->>>>>>> c55ab274
         emitSource(threadController.getThreadAsync(threadUid).map { it.obj }.asLiveData())
     }
 
@@ -79,14 +73,13 @@
         messageController.getSortedMessages(threadUid)?.asFlow()?.asLiveData()?.let { emitSource(it) }
     }
 
-<<<<<<< HEAD
     @OptIn(FlowPreview::class)
     fun threadMergedContactAndMailboxMediator(
         mergedContactsLive: LiveData<MergedContactDictionary?>,
         currentMailboxLive: LiveData<Mailbox>,
     ): LiveData<Triple<Thread?, MergedContactDictionary?, Mailbox?>> {
         return MediatorLiveData<Triple<Thread?, MergedContactDictionary?, Mailbox?>>().apply {
-            addSource(threadLive(threadUid)) {
+            addSource(threadLive) {
                 val second = value?.second
                 val third = value?.third
                 value = Triple(it, second, third)
@@ -106,10 +99,7 @@
         }
     }
 
-    fun openThread(threadUid: String) = liveData(ioCoroutineContext) {
-=======
     fun openThread() = liveData(ioCoroutineContext) {
->>>>>>> c55ab274
 
         val thread = threadController.getThread(threadUid) ?: run {
             emit(null)
