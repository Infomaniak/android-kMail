--- conflicted
+++ resolved
@@ -1,6 +1,6 @@
 /*
  * Infomaniak Mail - Android
- * Copyright (C) 2022-2023 Infomaniak Network SA
+ * Copyright (C) 2022-2024 Infomaniak Network SA
  *
  * This program is free software: you can redistribute it and/or modify
  * it under the terms of the GNU General Public License as published by
@@ -73,7 +73,6 @@
         AccountUtils.currentMailboxId,
     ).map { it.obj }.asLiveData(ioCoroutineContext)
 
-<<<<<<< HEAD
     fun reassignThreadLive(threadUid: String) {
         threadLiveJob?.cancel()
         threadLiveJob = viewModelScope.launch(ioCoroutineContext) {
@@ -86,13 +85,6 @@
         messagesLiveJob = viewModelScope.launch(ioCoroutineContext) {
 
             val cachedSplitBodies = mutableMapOf<String, SplitBody>()
-=======
-    fun assembleSubjectData(mergedContactsLive: LiveData<MergedContactDictionary>): LiveData<SubjectDataResult> {
-        return MediatorLiveData<SubjectDataResult>().apply {
-            addSource(threadLive) { thread ->
-                value = SubjectDataResult(thread, value?.mergedContacts, value?.mailbox)
-            }
->>>>>>> 3573f373
 
             suspend fun splitBody(message: Message): Message = withContext(ioDispatcher) {
                 if (message.body == null) return@withContext message
@@ -151,7 +143,7 @@
         }
     }
 
-    fun assembleSubjectData(mergedContactsLive: LiveData<MergedContactDictionary?>): LiveData<SubjectDataResult> {
+    fun assembleSubjectData(mergedContactsLive: LiveData<MergedContactDictionary>): LiveData<SubjectDataResult> {
 
         return MediatorLiveData<SubjectDataResult>().apply {
 
