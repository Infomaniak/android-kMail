--- conflicted
+++ resolved
@@ -110,7 +110,6 @@
             viewModel.startAutoSave(getFromMailbox().email, getSubject(), getBody())
         }
 
-<<<<<<< HEAD
         val allContacts = viewModel.getAllContacts()
         val toAlreadyUsedContactMails = viewModel.newMessageTo.map { it.email }.toMutableList()
         val ccAlreadyUsedContactMails = viewModel.newMessageCc.map { it.email }.toMutableList()
@@ -135,8 +134,6 @@
         )
         autoCompleteRecyclerView.adapter = contactAdapter
 
-=======
->>>>>>> 975433f6
         subjectTextField.filters = arrayOf<InputFilter>(object : InputFilter {
             override fun filter(source: CharSequence?, s: Int, e: Int, d: Spanned?, dS: Int, dE: Int): CharSequence? {
                 source?.toString()?.let { if (it.contains("\n")) return it.replace("\n", "") }
@@ -162,7 +159,6 @@
         }
     }
 
-<<<<<<< HEAD
     private fun setupFromField() = with(binding) {
         fromMailAddress.text = mailboxes[selectedMailboxIndex].email
 
@@ -203,8 +199,6 @@
         return (this?.map { UiContact(it.email, it.name) } ?: mutableListOf()) as MutableList<UiContact>
     }
 
-=======
->>>>>>> 975433f6
     private fun enableAutocomplete(field: FieldType) {
         getInputView(field).apply {
 
