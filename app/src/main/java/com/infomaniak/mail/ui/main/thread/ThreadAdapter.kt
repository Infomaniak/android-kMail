--- conflicted
+++ resolved
@@ -75,16 +75,9 @@
         body?.let { messageBody.loadDataWithBaseURL("", it.value, it.type, "utf-8", "") }
     }
 
-<<<<<<< HEAD
     private fun ItemMessageBinding.bindHeader(message: Message) {
         val messageDate = message.date?.toDate()
 
-=======
-
-    private fun ItemMessageBinding.bindHeader(message: Message) {
-        val messageDate = message.date?.toDate()
-
->>>>>>> 2b38dcea
         if (message.isDraft) {
             userAvatarImage.loadAvatar(AccountUtils.currentUser!!)
             expeditorName.apply {
@@ -173,10 +166,6 @@
         if (dateNotNull) detailedMessageDate.text = context.mostDetailedDate(messageDate!!)
     }
 
-<<<<<<< HEAD
-=======
-
->>>>>>> 2b38dcea
     private fun ItemMessageBinding.bindAttachment(attachments: List<Attachment>) {
         val fileSize = formatAttachmentFileSize(attachments)
         attachmentsSizeText.text = context.resources.getQuantityString(
@@ -200,10 +189,6 @@
         return FormatterFileSize.formatShortFileSize(context, totalAttachmentsFileSizeInBytes)
     }
 
-<<<<<<< HEAD
-=======
-
->>>>>>> 2b38dcea
     private fun ItemMessageBinding.displayExpandedCollapsedMessage(message: Message) {
         collapseMessageDetails(message)
         setHeaderState(message)
@@ -255,7 +240,6 @@
     private fun ItemMessageBinding.formatRecipientsName(message: Message): SpannedString = with(message) {
         val to = recipientsToSpannedString(context, to)
         val cc = recipientsToSpannedString(context, cc)
-<<<<<<< HEAD
 
         return buildSpannedString {
             if (isExpandedHeaderMode) scale(RECIPIENT_TEXT_SCALE_FACTOR) { append("${context.getString(R.string.toTitle)} ") }
@@ -281,40 +265,6 @@
         messageList = newList
     }
 
-=======
-
-        return buildSpannedString {
-            if (isExpandedHeaderMode) scale(RECIPIENT_TEXT_SCALE_FACTOR) { append("${context.getString(R.string.toTitle)} ") }
-            append(to)
-            if (cc.isNotBlank()) append(cc)
-        }.dropLast(2) as SpannedString
-    }
-
-    private fun Message.recipientsToSpannedString(context: Context, recipientsList: List<Recipient>) = buildSpannedString {
-        recipientsList.forEach {
-            if (isExpandedHeaderMode) {
-                color(context.getColor(RCore.color.accent)) { append(it.displayedName(context)) }
-                    .scale(RECIPIENT_TEXT_SCALE_FACTOR) { if (it.name?.isNotBlank() == true) append(" (${it.email})") }
-                    .append(",\n")
-            } else {
-                append("${it.displayedName(context)}, ")
-            }
-        }
-    }
-
-
-    fun removeMessage(message: Message) {
-        val position = messageList.indexOf(message)
-        messageList.removeAt(position)
-        notifyItemRemoved(position)
-    }
-
-    fun notifyAdapter(newList: MutableList<Message>) {
-        DiffUtil.calculateDiff(MessageListDiffCallback(messageList, newList)).dispatchUpdatesTo(this)
-        messageList = newList
-    }
-
->>>>>>> 2b38dcea
     fun lastIndex() = messageList.lastIndex
 
     private fun Recipient.displayedName(context: Context): String {
