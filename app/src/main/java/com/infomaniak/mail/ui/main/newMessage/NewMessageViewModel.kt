/*
 * Infomaniak kMail - Android
 * Copyright (C) 2022 Infomaniak Network SA
 *
 * This program is free software: you can redistribute it and/or modify
 * it under the terms of the GNU General Public License as published by
 * the Free Software Foundation, either version 3 of the License, or
 * (at your option) any later version.
 *
 * This program is distributed in the hope that it will be useful,
 * but WITHOUT ANY WARRANTY; without even the implied warranty of
 * MERCHANTABILITY or FITNESS FOR A PARTICULAR PURPOSE.  See the
 * GNU General Public License for more details.
 *
 * You should have received a copy of the GNU General Public License
 * along with this program.  If not, see <http://www.gnu.org/licenses/>.
 */
package com.infomaniak.mail.ui.main.newMessage

import androidx.lifecycle.LiveData
import androidx.lifecycle.ViewModel
import androidx.lifecycle.liveData
import androidx.lifecycle.viewModelScope
import com.infomaniak.lib.core.utils.SingleLiveEvent
import com.infomaniak.mail.data.api.ApiRepository
import com.infomaniak.mail.data.cache.userInfo.MergedContactController
import com.infomaniak.mail.data.models.Mailbox
import com.infomaniak.mail.data.models.MergedContact
import com.infomaniak.mail.data.models.correspondent.Recipient
import com.infomaniak.mail.data.models.draft.Draft
import com.infomaniak.mail.data.models.draft.Draft.DraftAction
import com.infomaniak.mail.ui.main.newMessage.NewMessageActivity.EditorAction
import io.realm.kotlin.ext.realmListOf
import io.realm.kotlin.ext.toRealmList
import io.realm.kotlin.types.RealmList
import kotlinx.coroutines.Dispatchers
import kotlinx.coroutines.launch

class NewMessageViewModel : ViewModel() {

    val mailTo = mutableListOf<MergedContact>()
    val mailCc = mutableListOf<MergedContact>()
    val mailBcc = mutableListOf<MergedContact>()

    var areAdvancedFieldsOpened = false
    var isEditorExpanded = false

    // Boolean : for toggleable actions, false if the formatting has been removed and true if the formatting has been applied
    val editorAction = SingleLiveEvent<Pair<EditorAction, Boolean?>>()

    fun getContacts(): LiveData<List<MergedContact>> = liveData(Dispatchers.IO) {
        emit(MergedContactController.getMergedContacts())
    }

    fun sendMail(draft: Draft, action: DraftAction, mailbox: Mailbox) {
        fun sendDraft() = ApiRepository.sendDraft(mailbox.uuid, draft.fillForApi(DraftAction.SEND))
        fun saveDraft() = ApiRepository.saveDraft(mailbox.uuid, draft.fillForApi(DraftAction.SAVE))

        viewModelScope.launch(Dispatchers.IO) {
            val signature = ApiRepository.getSignatures(mailbox.hostingId, mailbox.mailboxName)
            draft.identityId = signature.data?.defaultSignatureId
            if (action == DraftAction.SEND) sendDraft() else saveDraft()
        }
    }

    private fun Draft.fillForApi(draftAction: DraftAction) = apply {
        action = draftAction
<<<<<<< HEAD
        to = mailTo.toRealmRecipients() ?: realmListOf()
        cc = mailCc.toRealmRecipients() ?: realmListOf()
        bcc = mailBcc.toRealmRecipients() ?: realmListOf()
=======
        to = mailTo.toRealmRecipients()
        cc = mailCc.toRealmRecipients()
        bcc = mailBcc.toRealmRecipients()
>>>>>>> c6ea87bc

        // TODO: manage advanced functionalities
        // quote = ""
        // references = ""
        // delay = 0
        // inReplyTo = ""
        // inReplyToUid = ""
        // replyTo = realmListOf()
    }

    private fun List<MergedContact>.toRealmRecipients(): RealmList<Recipient>? {
        return if (isEmpty()) null else map { Recipient().initLocalValues(it.email, it.name) }.toRealmList()
    }
}<|MERGE_RESOLUTION|>--- conflicted
+++ resolved
@@ -65,15 +65,9 @@
 
     private fun Draft.fillForApi(draftAction: DraftAction) = apply {
         action = draftAction
-<<<<<<< HEAD
         to = mailTo.toRealmRecipients() ?: realmListOf()
         cc = mailCc.toRealmRecipients() ?: realmListOf()
         bcc = mailBcc.toRealmRecipients() ?: realmListOf()
-=======
-        to = mailTo.toRealmRecipients()
-        cc = mailCc.toRealmRecipients()
-        bcc = mailBcc.toRealmRecipients()
->>>>>>> c6ea87bc
 
         // TODO: manage advanced functionalities
         // quote = ""
