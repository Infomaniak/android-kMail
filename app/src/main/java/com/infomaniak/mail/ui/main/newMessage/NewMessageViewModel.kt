/*
 * Infomaniak kMail - Android
 * Copyright (C) 2022 Infomaniak Network SA
 *
 * This program is free software: you can redistribute it and/or modify
 * it under the terms of the GNU General Public License as published by
 * the Free Software Foundation, either version 3 of the License, or
 * (at your option) any later version.
 *
 * This program is distributed in the hope that it will be useful,
 * but WITHOUT ANY WARRANTY; without even the implied warranty of
 * MERCHANTABILITY or FITNESS FOR A PARTICULAR PURPOSE.  See the
 * GNU General Public License for more details.
 *
 * You should have received a copy of the GNU General Public License
 * along with this program.  If not, see <http://www.gnu.org/licenses/>.
 */
package com.infomaniak.mail.ui.main.newMessage

import androidx.lifecycle.LiveData
import androidx.lifecycle.ViewModel
import androidx.lifecycle.liveData
import androidx.lifecycle.viewModelScope
import com.infomaniak.lib.core.utils.SingleLiveEvent
import com.infomaniak.mail.data.api.ApiRepository
import com.infomaniak.mail.data.cache.userInfo.MergedContactController
import com.infomaniak.mail.data.models.Mailbox
import com.infomaniak.mail.data.models.MergedContact
import com.infomaniak.mail.data.models.correspondent.Recipient
import com.infomaniak.mail.data.models.draft.Draft
import com.infomaniak.mail.data.models.draft.Draft.DraftAction
import com.infomaniak.mail.ui.main.newMessage.NewMessageActivity.EditorAction
import io.realm.kotlin.ext.realmListOf
import io.realm.kotlin.ext.toRealmList
import io.realm.kotlin.types.RealmList
import kotlinx.coroutines.Dispatchers
import kotlinx.coroutines.launch

class NewMessageViewModel : ViewModel() {

<<<<<<< HEAD
    val recipients = mutableListOf<MergedContact>()
    val newMessageCc = mutableListOf<MergedContact>()
    val newMessageBcc = mutableListOf<MergedContact>()
=======
    val mailTo = mutableListOf<UiContact>()
    val mailCc = mutableListOf<UiContact>()
    val mailBcc = mutableListOf<UiContact>()
>>>>>>> 741dbf2b

    var areAdvancedFieldsOpened = false
    var isEditorExpanded = false

    // Boolean : for toggleable actions, false if the formatting has been removed and true if the formatting has been applied
    val editorAction = SingleLiveEvent<Pair<EditorAction, Boolean?>>()

    fun getContacts(): LiveData<List<MergedContact>> = liveData(Dispatchers.IO) {
        emit(MergedContactController.getMergedContacts())
    }

    fun sendMail(draft: Draft, action: DraftAction, mailbox: Mailbox) {
        fun sendDraft() = ApiRepository.sendDraft(mailbox.uuid, draft.fillForApi(DraftAction.SEND))
        fun saveDraft() = ApiRepository.saveDraft(mailbox.uuid, draft.fillForApi(DraftAction.SAVE))

        viewModelScope.launch(Dispatchers.IO) {
            val signature = ApiRepository.getSignatures(mailbox.hostingId, mailbox.mailbox)
            draft.identityId = signature.data?.defaultSignatureId
            if (action == DraftAction.SEND) sendDraft() else saveDraft()
        }
    }

    private fun Draft.fillForApi(draftAction: DraftAction) = apply {
        action = draftAction
<<<<<<< HEAD
        to = recipients.toRealmRecipients() ?: realmListOf()
        cc = newMessageCc.toRealmRecipients() ?: realmListOf()
        bcc = newMessageBcc.toRealmRecipients() ?: realmListOf()
=======
        to = mailTo.toRealmRecipients() ?: realmListOf()
        cc = mailCc.toRealmRecipients()
        bcc = mailBcc.toRealmRecipients()
>>>>>>> 741dbf2b

        // TODO: manage advanced functionalities
        // quote = ""
        // references = ""
        // delay = 0
        // inReplyTo = ""
        // inReplyToUid = ""
        // replyTo = realmListOf()
    }

    private fun List<MergedContact>.toRealmRecipients(): RealmList<Recipient>? {
        return if (isEmpty()) null else map { Recipient().initLocalValues(it.email, it.name) }.toRealmList()
    }
}<|MERGE_RESOLUTION|>--- conflicted
+++ resolved
@@ -38,15 +38,9 @@
 
 class NewMessageViewModel : ViewModel() {
 
-<<<<<<< HEAD
-    val recipients = mutableListOf<MergedContact>()
-    val newMessageCc = mutableListOf<MergedContact>()
-    val newMessageBcc = mutableListOf<MergedContact>()
-=======
-    val mailTo = mutableListOf<UiContact>()
-    val mailCc = mutableListOf<UiContact>()
-    val mailBcc = mutableListOf<UiContact>()
->>>>>>> 741dbf2b
+    val mailTo = mutableListOf<MergedContact>()
+    val mailCc = mutableListOf<MergedContact>()
+    val mailBcc = mutableListOf<MergedContact>()
 
     var areAdvancedFieldsOpened = false
     var isEditorExpanded = false
@@ -71,15 +65,9 @@
 
     private fun Draft.fillForApi(draftAction: DraftAction) = apply {
         action = draftAction
-<<<<<<< HEAD
-        to = recipients.toRealmRecipients() ?: realmListOf()
-        cc = newMessageCc.toRealmRecipients() ?: realmListOf()
-        bcc = newMessageBcc.toRealmRecipients() ?: realmListOf()
-=======
         to = mailTo.toRealmRecipients() ?: realmListOf()
-        cc = mailCc.toRealmRecipients()
-        bcc = mailBcc.toRealmRecipients()
->>>>>>> 741dbf2b
+        cc = mailCc.toRealmRecipients() ?: realmListOf()
+        bcc = mailBcc.toRealmRecipients() ?: realmListOf()
 
         // TODO: manage advanced functionalities
         // quote = ""
