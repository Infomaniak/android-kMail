/*
 * Infomaniak kMail - Android
 * Copyright (C) 2022-2023 Infomaniak Network SA
 *
 * This program is free software: you can redistribute it and/or modify
 * it under the terms of the GNU General Public License as published by
 * the Free Software Foundation, either version 3 of the License, or
 * (at your option) any later version.
 *
 * This program is distributed in the hope that it will be useful,
 * but WITHOUT ANY WARRANTY; without even the implied warranty of
 * MERCHANTABILITY or FITNESS FOR A PARTICULAR PURPOSE.  See the
 * GNU General Public License for more details.
 *
 * You should have received a copy of the GNU General Public License
 * along with this program.  If not, see <http://www.gnu.org/licenses/>.
 */
package com.infomaniak.mail.ui.main.newMessage

import android.app.Application
import android.content.ClipDescription
import android.content.Context
import android.net.Uri
import androidx.core.net.toUri
import androidx.lifecycle.*
import com.infomaniak.lib.core.utils.SingleLiveEvent
import com.infomaniak.lib.core.utils.getFileNameAndSize
import com.infomaniak.lib.core.utils.guessMimeType
import com.infomaniak.lib.core.utils.showToast
import com.infomaniak.mail.MatomoMail.trackNewMessageEvent
import com.infomaniak.mail.MatomoMail.trackSendingDraftEvent
import com.infomaniak.mail.R
import com.infomaniak.mail.data.api.ApiRepository
import com.infomaniak.mail.data.cache.mailboxContent.DraftController
import com.infomaniak.mail.data.cache.mailboxContent.MessageController
import com.infomaniak.mail.data.cache.mailboxInfo.MailboxController
import com.infomaniak.mail.data.cache.userInfo.MergedContactController
import com.infomaniak.mail.data.models.Attachment
import com.infomaniak.mail.data.models.correspondent.Recipient
import com.infomaniak.mail.data.models.draft.Draft
import com.infomaniak.mail.data.models.draft.Draft.DraftAction
import com.infomaniak.mail.data.models.draft.Draft.DraftMode
import com.infomaniak.mail.di.IoDispatcher
import com.infomaniak.mail.di.MailboxContentRealm
import com.infomaniak.mail.di.MainDispatcher
import com.infomaniak.mail.ui.main.SnackBarManager
import com.infomaniak.mail.ui.main.newMessage.NewMessageActivity.EditorAction
import com.infomaniak.mail.ui.main.newMessage.NewMessageFragment.CreationStatus
import com.infomaniak.mail.ui.main.newMessage.NewMessageFragment.FieldType
import com.infomaniak.mail.utils.*
import com.infomaniak.mail.utils.ContactUtils.arrangeMergedContacts
import dagger.hilt.android.lifecycle.HiltViewModel
import io.realm.kotlin.MutableRealm
import io.realm.kotlin.Realm
import io.realm.kotlin.ext.copyFromRealm
import io.realm.kotlin.ext.realmListOf
import kotlinx.coroutines.*
import org.jsoup.Jsoup
import org.jsoup.nodes.Document
import javax.inject.Inject

@HiltViewModel
class NewMessageViewModel @Inject constructor(
    application: Application,
    private val draftController: DraftController,
    private val globalCoroutineScope: CoroutineScope,
    @MailboxContentRealm private val mailboxContentRealm: Realm,
    private val mergedContactController: MergedContactController,
    @IoDispatcher private val ioDispatcher: CoroutineDispatcher,
    @MainDispatcher private val mainDispatcher: CoroutineDispatcher,
) : AndroidViewModel(application) {

    private inline val context: Context get() = getApplication()

    private val ioCoroutineContext = viewModelScope.coroutineContext(ioDispatcher)
    private var autoSaveJob: Job? = null

    var draft: Draft = Draft()

    var isAutoCompletionOpened = false
    var isEditorExpanded = false
    var otherFieldsAreAllEmpty = SingleLiveEvent(true)
    var initializeFieldsAsOpen = SingleLiveEvent<Boolean>()

    // Boolean: For toggleable actions, `false` if the formatting has been removed and `true` if the formatting has been applied.
    val editorAction = SingleLiveEvent<Pair<EditorAction, Boolean?>>()
    val isInitSuccess = SingleLiveEvent<Boolean>()
    val importedAttachments = MutableLiveData<Pair<MutableList<Attachment>, ImportationResult>>()
    val isSendingAllowed = MutableLiveData(false)

    val snackBarManager by lazy { SnackBarManager() }
    var shouldExecuteDraftActionWhenStopping = true
    var activityCreationStatus = CreationStatus.NOT_YET_CREATED

    private var snapshot: DraftSnapshot? = null

    private var isNewMessage = false

<<<<<<< HEAD
    val mergedContacts = liveData(coroutineContext) {
        val list = mergedContactController.getMergedContacts(sorted = true).copyFromRealm()
=======
    val mergedContacts = liveData(ioCoroutineContext) {
        val list = MergedContactController.getMergedContacts(sorted = true).copyFromRealm()
>>>>>>> 1db09768
        emit(list to arrangeMergedContacts(list))
    }

    val mailboxes = liveData(ioCoroutineContext) {
        val mailboxes = MailboxController.getMailboxes(AccountUtils.currentUserId)
        val currentMailboxIndex = mailboxes.indexOfFirst { it.mailboxId == AccountUtils.currentMailboxId }
        emit(mailboxes to currentMailboxIndex)
    }

    fun initDraftAndViewModel(
        draftExists: Boolean,
        draftLocalUuid: String?,
        draftResource: String?,
        messageUid: String?,
        draftMode: DraftMode,
        previousMessageUid: String?,
        recipient: Recipient?,
<<<<<<< HEAD
    ): LiveData<Boolean> = liveData(ioDispatcher) {
        val isSuccess = mailboxContentRealm.writeBlocking {
=======
    ): LiveData<Boolean> = liveData(ioCoroutineContext) {
        val isSuccess = RealmDatabase.mailboxContent().writeBlocking {
>>>>>>> 1db09768
            draft = if (draftExists) {
                val uuid = draftLocalUuid ?: draft.localUuid
                getLatestDraft(uuid, realm = this)
                    ?: fetchDraft(draftResource!!, messageUid!!)
                    ?: run { return@writeBlocking false }
            } else {
                isNewMessage = true
                createDraft(draftMode, previousMessageUid, recipient)
                    ?: run { return@writeBlocking false }
            }

            if (draft.identityId.isNullOrBlank()) draft.addMissingSignatureData(realm = this)

            return@writeBlocking true
        }

        if (isSuccess) {
            splitSignatureAndQuoteFromBody()
            saveDraftSnapshot()
            if (draft.cc.isNotEmpty() || draft.bcc.isNotEmpty()) {
                otherFieldsAreAllEmpty.postValue(false)
                initializeFieldsAsOpen.postValue(true)
            }
        }

        emit(isSuccess)
        isInitSuccess.postValue(isSuccess)
    }

    private fun getLatestDraft(draftLocalUuid: String?, realm: MutableRealm): Draft? {
        return draftLocalUuid?.let { draftController.getDraft(it, realm)?.copyFromRealm() }
    }

    private fun fetchDraft(draftResource: String, messageUid: String): Draft? {
        return ApiRepository.getDraft(draftResource).data?.also { draft ->
            draft.initLocalValues(messageUid)
        }
    }

    private fun MutableRealm.createDraft(draftMode: DraftMode, previousMessageUid: String?, recipient: Recipient?): Draft? {
        return Draft().apply {
            initLocalValues(mimeType = ClipDescription.MIMETYPE_TEXT_HTML)
            initSignature(realm = this@createDraft)
            when (draftMode) {
                DraftMode.NEW_MAIL -> recipient?.let { to = realmListOf(it) }
                DraftMode.REPLY, DraftMode.REPLY_ALL, DraftMode.FORWARD -> {
                    previousMessageUid
                        ?.let { uid -> MessageController.getMessage(uid, realm = this@createDraft) }
                        ?.let { message ->
                            val isSuccess = draftController.setPreviousMessage(
                                draft = draft,
                                draftMode = draftMode,
                                message = message,
                                context = context,
                                realm = this@createDraft
                            )
                            if (!isSuccess) return null
                        }
                }
            }
        }
    }

    private fun splitSignatureAndQuoteFromBody() {

        fun Document.split(divClassName: String, defaultValue: String): Pair<String, String?> {
            return getElementsByClass(divClassName).firstOrNull()?.let {
                it.remove()
                val first = body().html()
                val second = if (it.html().isBlank()) null else it.outerHtml()
                first to second
            } ?: (defaultValue to null)
        }

        fun String.lastIndexOfOrMax(string: String): Int {
            val index = lastIndexOf(string)
            return if (index == -1) Int.MAX_VALUE else index
        }

        val doc = Jsoup.parse(draft.body)

        val (bodyWithQuote, signature) = doc.split(MessageBodyUtils.INFOMANIAK_SIGNATURE_HTML_CLASS_NAME, draft.body)

        val replyPosition = draft.body.lastIndexOfOrMax(MessageBodyUtils.INFOMANIAK_REPLY_QUOTE_HTML_CLASS_NAME)
        val forwardPosition = draft.body.lastIndexOfOrMax(MessageBodyUtils.INFOMANIAK_FORWARD_QUOTE_HTML_CLASS_NAME)
        val (body, quote) = if (replyPosition < forwardPosition) {
            doc.split(MessageBodyUtils.INFOMANIAK_REPLY_QUOTE_HTML_CLASS_NAME, bodyWithQuote)
        } else {
            doc.split(MessageBodyUtils.INFOMANIAK_FORWARD_QUOTE_HTML_CLASS_NAME, bodyWithQuote)
        }

        draft.apply {
            uiBody = body.htmlToText()
            uiSignature = signature
            uiQuote = quote
        }
    }

    private fun saveDraftSnapshot() = with(draft) {
        snapshot = DraftSnapshot(
            to.toSet(),
            cc.toSet(),
            bcc.toSet(),
            subject,
            uiBody,
            attachments.map { it.uuid }.toSet(),
        )
    }

    fun updateDraftInLocalIfRemoteHasChanged() = viewModelScope.launch(ioCoroutineContext) {
        if (draft.remoteUuid == null) {
            draftController.getDraft(draft.localUuid)?.let { localDraft ->
                draft.remoteUuid = localDraft.remoteUuid
                draft.messageUid = localDraft.messageUid
            }
        }
    }

    fun addRecipientToField(recipient: Recipient, type: FieldType) = with(draft) {
        if (type == FieldType.CC || type == FieldType.BCC) otherFieldsAreAllEmpty.value = false

        val field = when (type) {
            FieldType.TO -> to
            FieldType.CC -> cc
            FieldType.BCC -> bcc
        }
        field.add(recipient)
        updateIsSendingAllowed()
        saveDraftDebouncing()
    }

    fun removeRecipientFromField(recipient: Recipient, type: FieldType) = with(draft) {
        val field = when (type) {
            FieldType.TO -> to
            FieldType.CC -> cc
            FieldType.BCC -> bcc
        }
        field.remove(recipient)

        if (cc.isEmpty() && bcc.isEmpty()) otherFieldsAreAllEmpty.value = true

        updateIsSendingAllowed()
        saveDraftDebouncing()
        context.trackNewMessageEvent("deleteRecipient")
    }

    fun updateMailSubject(newSubject: String?) = with(draft) {
        if (newSubject != subject) {
            subject = newSubject
            saveDraftDebouncing()
        }
    }

    fun updateMailBody(newBody: String) = with(draft) {
        if (newBody != uiBody) {
            uiBody = newBody
            saveDraftDebouncing()
        }
    }

    // In case the app crashes, the battery dies or any other unexpected situation, we always save every modifications of the draft in realm
    fun saveDraftDebouncing() {
        autoSaveJob?.cancel()
        autoSaveJob = viewModelScope.launch(ioCoroutineContext) {
            delay(DELAY_BEFORE_AUTO_SAVING_DRAFT)
            saveDraftToLocal(DraftAction.SAVE)
        }
    }

    fun executeDraftActionWhenStopping(
        action: DraftAction,
        isFinishing: Boolean,
        isTaskRoot: Boolean,
        startWorkerCallback: () -> Unit,
    ) = globalCoroutineScope.launch(ioDispatcher) {
        autoSaveJob?.cancel()

        if (shouldExecuteAction(action)) {
            context.trackSendingDraftEvent(action, draft)
            saveDraftToLocal(action)
            showDraftToastToUser(action, isFinishing, isTaskRoot)
            startWorkerCallback()
            if (action == DraftAction.SAVE && !isFinishing) {
                isNewMessage = false
                saveDraftSnapshot()
            }
        } else if (isNewMessage) {
            removeDraftFromRealm()
        }
    }

    private suspend fun showDraftToastToUser(
        action: DraftAction,
        isFinishing: Boolean,
        isTaskRoot: Boolean,
    ) = withContext(mainDispatcher) {
        when (action) {
            DraftAction.SAVE -> {
                if (isFinishing) {
                    if (isTaskRoot) context.showToast(R.string.snackbarDraftSaving)
                } else {
                    context.showToast(R.string.snackbarDraftSaving)
                }
            }
            DraftAction.SEND -> {
                if (isTaskRoot) context.showToast(R.string.snackbarEmailSending)
            }
        }
    }

    private fun removeDraftFromRealm() {
        mailboxContentRealm.writeBlocking {
            draftController.getDraft(draft.localUuid, realm = this)?.let(::delete)
        }
    }

<<<<<<< HEAD
    fun synchronizeViewModelDraftFromRealm() = viewModelScope.launch(ioDispatcher) {
        draftController.getDraft(draft.localUuid)?.let { draft = it.copyFromRealm() }
=======
    fun synchronizeViewModelDraftFromRealm() = viewModelScope.launch(ioCoroutineContext) {
        DraftController.getDraft(draft.localUuid)?.let { draft = it.copyFromRealm() }
>>>>>>> 1db09768
    }

    private fun saveDraftToLocal(action: DraftAction) {

        draft.body = draft.uiBody.textToHtml() + (draft.uiSignature ?: "") + (draft.uiQuote ?: "")
        draft.action = action

        mailboxContentRealm.writeBlocking {
            draftController.upsertDraft(draft, realm = this)
            draft.messageUid?.let { MessageController.getMessage(it, realm = this)?.draftLocalUuid = draft.localUuid }
        }
    }

    private fun shouldExecuteAction(action: DraftAction) = action == DraftAction.SEND || snapshot?.hasChanges() == true

    fun updateIsSendingAllowed() {
        isSendingAllowed.postValue(draft.to.isNotEmpty() || draft.cc.isNotEmpty() || draft.bcc.isNotEmpty())
    }

    fun importAttachments(uris: List<Uri>) = viewModelScope.launch(ioCoroutineContext) {

        val newAttachments = mutableListOf<Attachment>()
        var attachmentsSize = draft.attachments.sumOf { it.size }

        uris.forEach { uri ->
            val availableSpace = FILE_SIZE_25_MB - attachmentsSize
            val (attachment, hasSizeLimitBeenReached) = importAttachment(uri, availableSpace) ?: return@forEach

            if (hasSizeLimitBeenReached) {
                importedAttachments.postValue(newAttachments to ImportationResult.FILE_SIZE_TOO_BIG)
                return@launch
            }

            attachment?.let {
                newAttachments.add(it)
                draft.attachments.add(it)
                attachmentsSize += it.size
            }
        }

        saveDraftDebouncing()

        importedAttachments.postValue(newAttachments to ImportationResult.SUCCESS)
    }

    private fun importAttachment(uri: Uri, availableSpace: Long): Pair<Attachment?, Boolean>? {
        val (fileName, fileSize) = context.getFileNameAndSize(uri) ?: return null
        if (fileSize > availableSpace) return null to true

        return LocalStorageUtils.saveUploadAttachment(context, uri, fileName, draft.localUuid)
            ?.let { file ->
                val mimeType = file.path.guessMimeType()
                Attachment().apply { initLocalValues(file.name, file.length(), mimeType, file.toUri().toString()) } to false
            } ?: (null to false)
    }

    override fun onCleared() {
        LocalStorageUtils.deleteAttachmentsUploadsDirIfEmpty(context, draft.localUuid)
        autoSaveJob?.cancel()
        super.onCleared()
    }

    enum class ImportationResult {
        SUCCESS,
        FILE_SIZE_TOO_BIG,
    }

    private data class DraftSnapshot(
        val to: Set<Recipient>,
        val cc: Set<Recipient>,
        val bcc: Set<Recipient>,
        var subject: String?,
        var body: String,
        val attachmentsUuids: Set<String>,
    )

    private fun DraftSnapshot.hasChanges(): Boolean {
        return to != draft.to.toSet() ||
                cc != draft.cc.toSet() ||
                bcc != draft.bcc.toSet() ||
                subject != draft.subject ||
                body != draft.uiBody ||
                attachmentsUuids != draft.attachments.map { it.uuid }.toSet()
    }

    private companion object {
        const val DELAY_BEFORE_AUTO_SAVING_DRAFT = 1_000L
        const val FILE_SIZE_25_MB = 25L * 1_024L * 1_024L
    }
}<|MERGE_RESOLUTION|>--- conflicted
+++ resolved
@@ -96,13 +96,8 @@
 
     private var isNewMessage = false
 
-<<<<<<< HEAD
-    val mergedContacts = liveData(coroutineContext) {
+    val mergedContacts = liveData(ioCoroutineContext) {
         val list = mergedContactController.getMergedContacts(sorted = true).copyFromRealm()
-=======
-    val mergedContacts = liveData(ioCoroutineContext) {
-        val list = MergedContactController.getMergedContacts(sorted = true).copyFromRealm()
->>>>>>> 1db09768
         emit(list to arrangeMergedContacts(list))
     }
 
@@ -120,13 +115,8 @@
         draftMode: DraftMode,
         previousMessageUid: String?,
         recipient: Recipient?,
-<<<<<<< HEAD
-    ): LiveData<Boolean> = liveData(ioDispatcher) {
+    ): LiveData<Boolean> = liveData(ioCoroutineContext) {
         val isSuccess = mailboxContentRealm.writeBlocking {
-=======
-    ): LiveData<Boolean> = liveData(ioCoroutineContext) {
-        val isSuccess = RealmDatabase.mailboxContent().writeBlocking {
->>>>>>> 1db09768
             draft = if (draftExists) {
                 val uuid = draftLocalUuid ?: draft.localUuid
                 getLatestDraft(uuid, realm = this)
@@ -343,13 +333,8 @@
         }
     }
 
-<<<<<<< HEAD
-    fun synchronizeViewModelDraftFromRealm() = viewModelScope.launch(ioDispatcher) {
+    fun synchronizeViewModelDraftFromRealm() = viewModelScope.launch(ioCoroutineContext) {
         draftController.getDraft(draft.localUuid)?.let { draft = it.copyFromRealm() }
-=======
-    fun synchronizeViewModelDraftFromRealm() = viewModelScope.launch(ioCoroutineContext) {
-        DraftController.getDraft(draft.localUuid)?.let { draft = it.copyFromRealm() }
->>>>>>> 1db09768
     }
 
     private fun saveDraftToLocal(action: DraftAction) {
