--- conflicted
+++ resolved
@@ -117,24 +117,10 @@
         previousMessageUid: String?,
         recipient: Recipient?,
     ): LiveData<Boolean> = liveData(ioCoroutineContext) {
-<<<<<<< HEAD
+
+        val mailbox = MailboxController.getMailbox(AccountUtils.currentUserId, AccountUtils.currentMailboxId)!!
+
         val isSuccess = mailboxContentRealm.writeBlocking {
-            draft = if (draftExists) {
-                val uuid = draftLocalUuid ?: draft.localUuid
-                getLatestDraft(uuid, realm = this)
-                    ?: fetchDraft(draftResource!!, messageUid!!)
-                    ?: run { return@writeBlocking false }
-            } else {
-                isNewMessage = true
-                createDraft(draftMode, previousMessageUid, recipient)
-                    ?: run { return@writeBlocking false }
-            }
-=======
-
-        val mailbox = MailboxController.getMailbox(AccountUtils.currentUserId, AccountUtils.currentMailboxId)!!
-
-        val isSuccess = RealmDatabase.mailboxContent().writeBlocking {
->>>>>>> 2bf25a3d
 
             runCatching {
                 draft = if (draftExists) {
