/*
 * Infomaniak kMail - Android
 * Copyright (C) 2022 Infomaniak Network SA
 *
 * This program is free software: you can redistribute it and/or modify
 * it under the terms of the GNU General Public License as published by
 * the Free Software Foundation, either version 3 of the License, or
 * (at your option) any later version.
 *
 * This program is distributed in the hope that it will be useful,
 * but WITHOUT ANY WARRANTY; without even the implied warranty of
 * MERCHANTABILITY or FITNESS FOR A PARTICULAR PURPOSE.  See the
 * GNU General Public License for more details.
 *
 * You should have received a copy of the GNU General Public License
 * along with this program.  If not, see <http://www.gnu.org/licenses/>.
 */
package com.infomaniak.mail.ui

import android.content.Intent
import android.os.Bundle
import androidx.activity.viewModels
import androidx.appcompat.app.AppCompatActivity
import androidx.lifecycle.lifecycleScope
import com.infomaniak.mail.data.UiSettings
import com.infomaniak.mail.ui.login.LoginActivity
import com.infomaniak.mail.ui.login.LoginActivityArgs
import com.infomaniak.mail.utils.AccountUtils
import com.infomaniak.mail.utils.observeNotNull
import kotlinx.coroutines.Dispatchers
import kotlinx.coroutines.launch
import kotlinx.coroutines.withContext

class LaunchActivity : AppCompatActivity() {

    private val mainViewModel: MainViewModel by viewModels()

    override fun onCreate(savedInstanceState: Bundle?) {
        super.onCreate(savedInstanceState)
        lifecycleScope.launch(Dispatchers.IO) {
            if (AccountUtils.requestCurrentUser() == null) loginUser() else startApp()
        }
    }

    private fun loginUser() {
        Intent(this, LoginActivity::class.java).apply {
            putExtras(LoginActivityArgs(isFirstAccount = true).toBundle())
            startActivity(this)
        }
    }

    private suspend fun startApp() {
<<<<<<< HEAD
        mainViewModel.updateAddressBooksAndContacts(this)
        mainViewModel.loadCurrentMailbox()
=======
        mainViewModel.updateUserInfo()
        mainViewModel.loadCurrentMailbox(UiSettings.getInstance(this).threadMode)
>>>>>>> 9dd0e4f5

        withContext(Dispatchers.Main) {
            MainViewModel.currentMailboxObjectId.observeNotNull(this@LaunchActivity) {
                // TODO: If there is no Internet, the app won't be able to start.
                startActivity(Intent(this@LaunchActivity, MainActivity::class.java))
            }
        }
    }
}<|MERGE_RESOLUTION|>--- conflicted
+++ resolved
@@ -50,13 +50,8 @@
     }
 
     private suspend fun startApp() {
-<<<<<<< HEAD
-        mainViewModel.updateAddressBooksAndContacts(this)
-        mainViewModel.loadCurrentMailbox()
-=======
-        mainViewModel.updateUserInfo()
+        mainViewModel.updateUserInfo(this)
         mainViewModel.loadCurrentMailbox(UiSettings.getInstance(this).threadMode)
->>>>>>> 9dd0e4f5
 
         withContext(Dispatchers.Main) {
             MainViewModel.currentMailboxObjectId.observeNotNull(this@LaunchActivity) {
