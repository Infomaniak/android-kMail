/*
 * Infomaniak kMail - Android
 * Copyright (C) 2022 Infomaniak Network SA
 *
 * This program is free software: you can redistribute it and/or modify
 * it under the terms of the GNU General Public License as published by
 * the Free Software Foundation, either version 3 of the License, or
 * (at your option) any later version.
 *
 * This program is distributed in the hope that it will be useful,
 * but WITHOUT ANY WARRANTY; without even the implied warranty of
 * MERCHANTABILITY or FITNESS FOR A PARTICULAR PURPOSE.  See the
 * GNU General Public License for more details.
 *
 * You should have received a copy of the GNU General Public License
 * along with this program.  If not, see <http://www.gnu.org/licenses/>.
 */
package com.infomaniak.mail.ui.main.thread

import android.os.Bundle
import android.view.LayoutInflater
import android.view.View
import android.view.ViewGroup
import androidx.fragment.app.activityViewModels
import androidx.navigation.fragment.navArgs
import com.google.android.material.bottomsheet.BottomSheetDialogFragment
import com.infomaniak.mail.databinding.BottomSheetDetailedContactBinding
import com.infomaniak.mail.ui.MainViewModel
import com.infomaniak.mail.utils.UiUtils.fillInUserNameAndEmail
import com.infomaniak.mail.utils.notYetImplemented

class DetailedContactBottomSheetDialog : BottomSheetDialogFragment() {

<<<<<<< HEAD
    private val viewModel: MainViewModel by activityViewModels()
=======
    private lateinit var binding: BottomSheetDetailedContactBinding
>>>>>>> 9d18a57a
    private val navigationArgs: DetailedContactBottomSheetDialogArgs by navArgs()
    lateinit var binding: BottomSheetDetailedContactBinding

    override fun onCreateView(inflater: LayoutInflater, container: ViewGroup?, savedInstanceState: Bundle?): View {
        return BottomSheetDetailedContactBinding.inflate(inflater, container, false).also { binding = it }.root
    }

    override fun onViewCreated(view: View, savedInstanceState: Bundle?) = with(binding) {
        super.onViewCreated(view, savedInstanceState)

        val recipient = navigationArgs.recipient
        userAvatar.loadAvatar(recipient, viewModel.mergedContacts.value ?: emptyMap())
        fillInUserNameAndEmail(navigationArgs.recipient, name, email)

        writeMail.setOnClickListener { notYetImplemented() }
        addToContacts.setOnClickListener { notYetImplemented() }
        copyAddress.setOnClickListener { notYetImplemented() }

        listenToContacts()
    }

    private fun listenToContacts() {
        viewModel.mergedContacts.observe(viewLifecycleOwner) {
            val recipient = navigationArgs.recipient
            binding.userAvatar.loadAvatar(recipient, it ?: emptyMap())
        }
    }
}<|MERGE_RESOLUTION|>--- conflicted
+++ resolved
@@ -31,13 +31,9 @@
 
 class DetailedContactBottomSheetDialog : BottomSheetDialogFragment() {
 
-<<<<<<< HEAD
+    private lateinit var binding: BottomSheetDetailedContactBinding
+    private val navigationArgs: DetailedContactBottomSheetDialogArgs by navArgs()
     private val viewModel: MainViewModel by activityViewModels()
-=======
-    private lateinit var binding: BottomSheetDetailedContactBinding
->>>>>>> 9d18a57a
-    private val navigationArgs: DetailedContactBottomSheetDialogArgs by navArgs()
-    lateinit var binding: BottomSheetDetailedContactBinding
 
     override fun onCreateView(inflater: LayoutInflater, container: ViewGroup?, savedInstanceState: Bundle?): View {
         return BottomSheetDetailedContactBinding.inflate(inflater, container, false).also { binding = it }.root
