--- conflicted
+++ resolved
@@ -66,14 +66,9 @@
         super.onViewCreated(view, savedInstanceState)
         setupUi()
         setupAdapter()
-<<<<<<< HEAD
-        observeMessages()
-        observeThread()
-        listenToContacts()
-=======
         mainViewModel.openThread(navigationArgs.threadUid)
         bindMessages()
->>>>>>> 0ee3ed70
+        listenToContacts()
     }
 
     private fun setupUi() = with(binding) {
@@ -165,20 +160,8 @@
         }
     }
 
-<<<<<<< HEAD
-    private fun observeThread() {
-        threadViewModel.listenToThread(navigationArgs.threadUid).observeNotNull(viewLifecycleOwner) { thread ->
-            mainViewModel.openThread(thread)
-            threadViewModel.thread.value = thread
-        }
-    }
-
-    private fun observeMessages() {
-        threadViewModel.messages.bindListChangeToAdapter(viewLifecycleOwner, threadAdapter).apply {
-=======
     private fun bindMessages() {
         threadViewModel.messages(navigationArgs.threadUid).bindListChangeToAdapter(viewLifecycleOwner, threadAdapter).apply {
->>>>>>> 0ee3ed70
             beforeUpdateAdapter = ::onMessagesUpdate
             afterUpdateAdapter = { binding.messagesList.scrollToPosition(threadAdapter.lastIndex()) }
         }
@@ -189,12 +172,12 @@
         if (messages.isEmpty()) leaveThread()
     }
 
-<<<<<<< HEAD
     private fun listenToContacts() {
         mainViewModel.mergedContacts.observe(viewLifecycleOwner) {
             threadAdapter.updateContacts(it ?: emptyMap())
         }
-=======
+    }
+
     private fun leaveThread() {
         threadViewModel.deleteThread(navigationArgs.threadUid)
         // TODO: The day we'll have the Notifications, this `popBackStack` will probably fail to execute correctly.
@@ -202,16 +185,6 @@
         // TODO: (either via a classic Back button, or via this `popBackStack`) will probably
         // TODO: do nothing instead of going back to the ThreadList fragment (as it should be).
         findNavController().popBackStack()
->>>>>>> 0ee3ed70
-    }
-
-    private fun leaveThread() {
-        threadViewModel.deleteThread(navigationArgs.threadUid)
-        // TODO: The day we'll have the Notifications, we'll have to check if this `popBackStack` executes correctly.
-        // TODO: If the fact of opening a Thread via a Notification doesn't fully populate the backStack, the action
-        // TODO: of leaving this fragment (either via a classic Back button, or via this `popBackStack`) will
-        // TODO: probably quit the app instead of going back to the ThreadList fragment (as it should be).
-        findNavController().popBackStack(R.id.threadListFragment, inclusive = false)
     }
 
     private companion object {
