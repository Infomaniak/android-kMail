--- conflicted
+++ resolved
@@ -45,19 +45,13 @@
 import com.infomaniak.mail.utils.ModelsUtils.getFormattedThreadSubject
 import com.infomaniak.mail.utils.context
 import com.infomaniak.mail.utils.notYetImplemented
-<<<<<<< HEAD
+import com.infomaniak.mail.utils.observeNotNull
 import com.infomaniak.mail.utils.toSharedFlow
-=======
-import com.infomaniak.mail.utils.observeNotNull
->>>>>>> 92402e41
 import kotlinx.coroutines.Dispatchers
 import kotlinx.coroutines.flow.firstOrNull
 import kotlinx.coroutines.launch
-<<<<<<< HEAD
+import kotlin.math.roundToInt
 import kotlinx.coroutines.withContext
-=======
-import kotlin.math.roundToInt
->>>>>>> 92402e41
 import com.infomaniak.lib.core.R as RCore
 
 class ThreadFragment : Fragment() {
@@ -86,16 +80,6 @@
         threadSubject.text = navigationArgs.threadSubject.getFormattedThreadSubject(requireContext())
         iconFavorite.isVisible = navigationArgs.threadIsFavorite
 
-<<<<<<< HEAD
-        quickActionBar.setOnItemClickListener {
-            val action = values()[it]
-            when (action) {
-                ANSWER -> notYetImplemented()
-                TRANSFER -> notYetImplemented()
-                ARCHIVE -> notYetImplemented()
-                DELETE -> notYetImplemented()
-                PLUS -> notYetImplemented()
-=======
         quickActionBar.setOnItemClickListener { menuId ->
             when (menuId) {
                 R.id.quickActionReply -> notYetImplemented()
@@ -103,7 +87,6 @@
                 R.id.quickActionArchive -> notYetImplemented()
                 R.id.quickActionDelete -> notYetImplemented()
                 R.id.quickActionMenu -> notYetImplemented()
->>>>>>> 92402e41
             }
         }
 
@@ -111,8 +94,6 @@
             val margin = resources.getDimensionPixelSize(RCore.dimen.marginStandardSmall)
             val divider = InsetDrawable(it, margin, 0, margin, 0)
             messagesList.addItemDecoration(DividerItemDecorator(divider))
-<<<<<<< HEAD
-=======
         }
 
         toolbar.title = navigationArgs.threadSubject
@@ -126,7 +107,6 @@
 
             val textColor = ColorUtils.setAlphaComponent(defaultTextColor, opacity)
             toolbar.setTitleTextColor(textColor)
->>>>>>> 92402e41
         }
     }
 
@@ -187,15 +167,11 @@
         binding.messagesList.scrollToPosition(threadAdapter.lastIndex())
     }
 
-<<<<<<< HEAD
-    // Do not change the order of the enum, it's important
-=======
     companion object {
         const val COLLAPSE_TITLE_THRESHOLD = 0.5
     }
 
     // Do not change the order of the enum, it's important that it represents the order of the buttons in the UI
->>>>>>> 92402e41
     enum class QuickActionButton {
         ANSWER,
         TRANSFER,
