/*
 * Infomaniak kMail - Android
 * Copyright (C) 2022 Infomaniak Network SA
 *
 * This program is free software: you can redistribute it and/or modify
 * it under the terms of the GNU General Public License as published by
 * the Free Software Foundation, either version 3 of the License, or
 * (at your option) any later version.
 *
 * This program is distributed in the hope that it will be useful,
 * but WITHOUT ANY WARRANTY; without even the implied warranty of
 * MERCHANTABILITY or FITNESS FOR A PARTICULAR PURPOSE.  See the
 * GNU General Public License for more details.
 *
 * You should have received a copy of the GNU General Public License
 * along with this program.  If not, see <http://www.gnu.org/licenses/>.
 */
package com.infomaniak.mail.ui.main.thread

import androidx.lifecycle.ViewModel
import androidx.lifecycle.viewModelScope
import com.infomaniak.lib.core.utils.SingleLiveEvent
import com.infomaniak.mail.data.MailData
<<<<<<< HEAD
import com.infomaniak.mail.data.api.ApiRepository
=======
import com.infomaniak.mail.data.api.ApiRepository.OFFSET_FIRST_PAGE
>>>>>>> 65b64c0d
import com.infomaniak.mail.data.models.Folder
import com.infomaniak.mail.data.models.Mailbox
import com.infomaniak.mail.data.models.thread.Thread
import com.infomaniak.mail.data.models.thread.Thread.ThreadFilter
import kotlinx.coroutines.Job
import kotlinx.coroutines.flow.filterNotNull
import kotlinx.coroutines.launch

class ThreadListViewModel : ViewModel() {

    private var listenToCurrentMailboxJob: Job? = null
    private var listenToCurrentFolderJob: Job? = null
    private var listenToThreadsJob: Job? = null

    val currentMailbox = SingleLiveEvent<Mailbox?>()
    val currentFolder = SingleLiveEvent<Folder?>()
    val threads = SingleLiveEvent<List<Thread>?>()

    var currentOffset = OFFSET_FIRST_PAGE
    var filter: ThreadFilter = ThreadFilter.ALL
    var isDownloadingChanges = false
    var lastMailboxId: String? = null
    var lastFolderRole: Folder.FolderRole? = null
    var lastUnreadCount = MailData.currentFolderFlow.value?.unreadCount ?: 0

    fun listenToCurrentMailbox() {
        listenToCurrentMailboxJob?.cancel()
        listenToCurrentMailboxJob = viewModelScope.launch {
            MailData.currentMailboxFlow.filterNotNull().collect {
                currentMailbox.value = it
            }
        }
    }

    fun listenToCurrentFolder() {
        listenToCurrentFolderJob?.cancel()
        listenToCurrentFolderJob = viewModelScope.launch {
            MailData.currentFolderFlow.collect {
                currentFolder.value = it
            }
        }
    }

    fun listenToThreads() {
        listenToThreadsJob?.cancel()
        listenToThreadsJob = viewModelScope.launch {
            MailData.threadsFlow.collect {
                threads.value = it
            }
        }
    }

    fun loadMailData() {
        currentOffset = OFFSET_FIRST_PAGE
        MailData.loadInboxContent(filter)
    }

<<<<<<< HEAD
    fun loadThreadsAfterPagination(folder: Folder, mailbox: Mailbox, offset: Int) {
        MailData.loadThreads(folder, mailbox, offset)
    }

    fun loadThreadsAfterRefresh() {
        MailData.loadThreads(
            folder = MailData.currentFolderFlow.value ?: return,
            mailbox = MailData.currentMailboxFlow.value ?: return,
            offset = ApiRepository.OFFSET_FIRST_PAGE,
            forceRefresh = true,
=======
    fun loadThreads(folder: Folder, mailbox: Mailbox, offset: Int) {
        MailData.loadThreads(folder, mailbox, offset, filter)
    }

    fun refreshThreads() {
        currentOffset = OFFSET_FIRST_PAGE
        isDownloadingChanges = true
        MailData.refreshThreads(
            folder = MailData.currentFolderFlow.value ?: return,
            mailbox = MailData.currentMailboxFlow.value ?: return,
            filter = filter,
>>>>>>> 65b64c0d
        )
    }
}<|MERGE_RESOLUTION|>--- conflicted
+++ resolved
@@ -21,11 +21,7 @@
 import androidx.lifecycle.viewModelScope
 import com.infomaniak.lib.core.utils.SingleLiveEvent
 import com.infomaniak.mail.data.MailData
-<<<<<<< HEAD
-import com.infomaniak.mail.data.api.ApiRepository
-=======
 import com.infomaniak.mail.data.api.ApiRepository.OFFSET_FIRST_PAGE
->>>>>>> 65b64c0d
 import com.infomaniak.mail.data.models.Folder
 import com.infomaniak.mail.data.models.Mailbox
 import com.infomaniak.mail.data.models.thread.Thread
@@ -83,18 +79,6 @@
         MailData.loadInboxContent(filter)
     }
 
-<<<<<<< HEAD
-    fun loadThreadsAfterPagination(folder: Folder, mailbox: Mailbox, offset: Int) {
-        MailData.loadThreads(folder, mailbox, offset)
-    }
-
-    fun loadThreadsAfterRefresh() {
-        MailData.loadThreads(
-            folder = MailData.currentFolderFlow.value ?: return,
-            mailbox = MailData.currentMailboxFlow.value ?: return,
-            offset = ApiRepository.OFFSET_FIRST_PAGE,
-            forceRefresh = true,
-=======
     fun loadThreads(folder: Folder, mailbox: Mailbox, offset: Int) {
         MailData.loadThreads(folder, mailbox, offset, filter)
     }
@@ -106,7 +90,6 @@
             folder = MailData.currentFolderFlow.value ?: return,
             mailbox = MailData.currentMailboxFlow.value ?: return,
             filter = filter,
->>>>>>> 65b64c0d
         )
     }
 }