/*
 * Infomaniak kMail - Android
 * Copyright (C) 2023 Infomaniak Network SA
 *
 * This program is free software: you can redistribute it and/or modify
 * it under the terms of the GNU General Public License as published by
 * the Free Software Foundation, either version 3 of the License, or
 * (at your option) any later version.
 *
 * This program is distributed in the hope that it will be useful,
 * but WITHOUT ANY WARRANTY; without even the implied warranty of
 * MERCHANTABILITY or FITNESS FOR A PARTICULAR PURPOSE.  See the
 * GNU General Public License for more details.
 *
 * You should have received a copy of the GNU General Public License
 * along with this program.  If not, see <http://www.gnu.org/licenses/>.
 */
package com.infomaniak.mail.ui.main.search

import android.app.Application
import android.content.Context
import android.util.Log
import androidx.lifecycle.*
import com.infomaniak.lib.core.models.ApiResponse
import com.infomaniak.lib.core.utils.SingleLiveEvent
import com.infomaniak.mail.MatomoMail.trackSearchEvent
import com.infomaniak.mail.data.api.ApiRepository
import com.infomaniak.mail.data.cache.mailboxContent.MessageController
import com.infomaniak.mail.data.cache.mailboxContent.ThreadController
import com.infomaniak.mail.data.cache.mailboxInfo.MailboxController
import com.infomaniak.mail.data.models.Folder
import com.infomaniak.mail.data.models.thread.Thread
import com.infomaniak.mail.data.models.thread.Thread.ThreadFilter
import com.infomaniak.mail.data.models.thread.ThreadResult
import com.infomaniak.mail.di.IoDispatcher
import com.infomaniak.mail.ui.main.search.SearchFragment.VisibilityMode
import com.infomaniak.mail.utils.AccountUtils
import com.infomaniak.mail.utils.SearchUtils
import com.infomaniak.mail.utils.coroutineContext
import dagger.hilt.android.lifecycle.HiltViewModel
import io.sentry.Sentry
import kotlinx.coroutines.*
import kotlinx.coroutines.flow.*
import javax.inject.Inject

@OptIn(ExperimentalCoroutinesApi::class, FlowPreview::class)
@HiltViewModel
class SearchViewModel @Inject constructor(
    application: Application,
    private val globalCoroutineScope: CoroutineScope,
    private val searchUtils: SearchUtils,
    private val messageController: MessageController,
    private val threadController: ThreadController,
    @IoDispatcher private val ioDispatcher: CoroutineDispatcher,
) : AndroidViewModel(application) {

    private inline val context: Context get() = getApplication()

    private val ioCoroutineContext = viewModelScope.coroutineContext(ioDispatcher)

    private val _searchQuery = MutableLiveData("" to false)
    val searchQuery: String get() = _searchQuery.value!!.first

    private val _selectedFilters = MutableStateFlow(emptySet<ThreadFilter>())
    private inline val selectedFilters get() = _selectedFilters.value.toMutableSet()

    private val _selectedFolder = MutableStateFlow<Folder?>(null)
    val selectedFolder: Folder? get() = _selectedFolder.value

    /** `_onPaginationTrigger` & `shouldPaginate` are closely related. Modifying one will impact the other. Beware. */
    private val _onPaginationTrigger = MutableLiveData(Unit)
    private var shouldPaginate: Boolean = false

    val visibilityMode = MutableLiveData(VisibilityMode.RECENT_SEARCHES)
    val history = SingleLiveEvent<String>()

    /** It's simply used as a default value for the API. */
    private lateinit var dummyFolderId: String

    private var resourceNext: String? = null
    private var isFirstPage: Boolean = true
    private val isLastPage get() = resourceNext.isNullOrBlank()

    val searchResults: LiveData<List<Thread>> = observeSearchAndFilters()
        .flatMapLatest { (queryData, filters, folder, shouldGetNextPage) ->
            val (query, saveInHistory) = queryData
            if (!shouldGetNextPage) resetPaginationData()
            searchThreads(
                query = if (isLengthTooShort(query)) null else query,
                saveInHistory,
                shouldGetNextPage,
                filters,
                folder,
            )
        }
        .asLiveData(ioCoroutineContext)

    private fun observeSearchAndFilters(): Flow<NewSearchInfo> {
        return combine(
            _searchQuery.asFlow(),
            _selectedFilters,
            _selectedFolder,
            _onPaginationTrigger.asFlow(),
        ) { queryData, filters, folder, _ ->
            NewSearchInfo(queryData, filters, folder, shouldPaginate)
        }.debounce(SEARCH_DEBOUNCE_DURATION)
    }

    fun init(dummyFolderId: String) {
        this.dummyFolderId = dummyFolderId
    }

    fun refreshSearch() {
        searchQuery(searchQuery)
    }

    fun searchQuery(query: String, saveInHistory: Boolean = false) {
        resetPaginationIntent()
        _searchQuery.value = query to saveInHistory
    }

    fun selectFolder(folder: Folder?) {
        resetPaginationIntent()
        _selectedFolder.value = folder
    }

    fun setFilter(filter: ThreadFilter, isEnabled: Boolean = true) {
        resetPaginationIntent()
        if (isEnabled) {
            context.trackSearchEvent(filter.matomoValue)
            filter.select()
        } else {
            filter.unselect()
        }
    }

    fun unselectMutuallyExclusiveFilters() {
        resetPaginationIntent()
        _selectedFilters.value = selectedFilters.apply {
            removeAll(listOf(ThreadFilter.SEEN, ThreadFilter.UNSEEN, ThreadFilter.STARRED))
        }
    }

    fun nextPage() {
        if (isLastPage) return
        shouldPaginate = true
        _onPaginationTrigger.value = Unit
    }

    private fun ThreadFilter.select() {
        _selectedFilters.value = searchUtils.selectFilter(filter = this, selectedFilters)
    }

    private fun ThreadFilter.unselect() {
        _selectedFilters.value = selectedFilters.apply { remove(this@unselect) }
    }

    private fun resetPaginationIntent() {
        shouldPaginate = false
    }

    private fun resetPaginationData() {
        resourceNext = null
        isFirstPage = true
    }

    override fun onCleared() {
<<<<<<< HEAD
        globalCoroutineScope.launch(coroutineContext) {
            searchUtils.deleteRealmSearchData()
=======
        CoroutineScope(ioDispatcher).launch {
            SearchUtils.deleteRealmSearchData()
>>>>>>> 1db09768
            Log.i(TAG, "SearchViewModel>onCleared: called")
        }
        super.onCleared()
    }

    fun isLengthTooShort(query: String?) = query == null || query.length < MIN_SEARCH_QUERY

    private fun searchThreads(
        query: String?,
        saveInHistory: Boolean,
        shouldGetNextPage: Boolean,
        filters: Set<ThreadFilter>,
        folder: Folder?,
    ): Flow<List<Thread>> = flow {
        getReadyForNewSearch(folder, filters, query)?.let { newFilters ->
            fetchThreads(folder, newFilters, query, shouldGetNextPage)
            emitThreads(saveInHistory, newFilters, query)
        }
    }

    private suspend fun getReadyForNewSearch(folder: Folder?, filters: Set<ThreadFilter>, query: String?): Set<ThreadFilter>? {

        val newFilters = if (folder == null) filters else (filters + ThreadFilter.FOLDER)

        if (isFirstPage && isLastPage) searchUtils.deleteRealmSearchData()

        return if (newFilters.isEmpty() && query.isNullOrBlank()) {
            visibilityMode.postValue(VisibilityMode.RECENT_SEARCHES)
            null
        } else {
            newFilters
        }
    }

    private suspend fun fetchThreads(
        folder: Folder?,
        newFilters: Set<ThreadFilter>,
        query: String?,
        shouldGetNextPage: Boolean,
    ) {

        suspend fun ApiResponse<ThreadResult>.initSearchFolderThreads() {
            runCatching {
                data?.threads?.let { threadController.initAndGetSearchFolderThreads(it) }
            }.getOrElse { exception ->
                exception.printStackTrace()
                Sentry.captureException(exception)
            }
        }

        visibilityMode.postValue(VisibilityMode.LOADING)

        val currentMailbox = MailboxController.getMailbox(AccountUtils.currentUserId, AccountUtils.currentMailboxId)!!
        val folderId = folder?.id ?: dummyFolderId
        val resource = if (shouldGetNextPage) resourceNext else null
        val searchFilters = searchUtils.searchFilters(query, newFilters, resource)
        val apiResponse = ApiRepository.searchThreads(currentMailbox.uuid, folderId, searchFilters, resource)

        if (apiResponse.isSuccess()) with(apiResponse) {
            initSearchFolderThreads()
            resourceNext = data?.resourceNext
            isFirstPage = data?.resourcePrevious == null
        } else if (isLastPage) {
            threadController.saveThreads(searchMessages = messageController.searchMessages(query, newFilters, folderId))
        }
    }

    private suspend fun FlowCollector<List<Thread>>.emitThreads(
        saveInHistory: Boolean,
        newFilters: Set<ThreadFilter>,
        query: String?,
    ) {
        emitAll(threadController.getSearchThreadsAsync().mapLatest {
            if (saveInHistory) query?.let(history::postValue)

            it.list.also { threads ->
                val resultsVisibilityMode = when {
                    newFilters.isEmpty() && isLengthTooShort(searchQuery) -> VisibilityMode.RECENT_SEARCHES
                    threads.isEmpty() -> VisibilityMode.NO_RESULTS
                    else -> VisibilityMode.RESULTS
                }
                visibilityMode.postValue(resultsVisibilityMode)
            }
        })
    }

    private data class NewSearchInfo(
        val queryData: Pair<String, Boolean>,
        val filters: Set<ThreadFilter>,
        val folder: Folder?,
        val shouldGetNextPage: Boolean,
    )

    private companion object {

        val TAG = SearchViewModel::class.simpleName

        /**
         * The minimum value allowed for a search query
         */
        const val MIN_SEARCH_QUERY = 3

        const val SEARCH_DEBOUNCE_DURATION = 500L
    }
}<|MERGE_RESOLUTION|>--- conflicted
+++ resolved
@@ -165,13 +165,8 @@
     }
 
     override fun onCleared() {
-<<<<<<< HEAD
-        globalCoroutineScope.launch(coroutineContext) {
+        globalCoroutineScope.launch(ioDispatcher) {
             searchUtils.deleteRealmSearchData()
-=======
-        CoroutineScope(ioDispatcher).launch {
-            SearchUtils.deleteRealmSearchData()
->>>>>>> 1db09768
             Log.i(TAG, "SearchViewModel>onCleared: called")
         }
         super.onCleared()
