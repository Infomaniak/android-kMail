--- conflicted
+++ resolved
@@ -350,11 +350,7 @@
             return if (index == -1) Int.MAX_VALUE else index
         }
 
-<<<<<<< HEAD
-        val doc = Jsoup.parse(draftBody).also { it.outputSettings().prettyPrint(false) }
-=======
-        val doc = jsoupParseWithLog(draft.body).also { it.outputSettings().prettyPrint(false) }
->>>>>>> 192d741d
+        val doc = jsoupParseWithLog(draftBody).also { it.outputSettings().prettyPrint(false) }
 
         val (bodyWithQuote, signature) = doc.split(MessageBodyUtils.INFOMANIAK_SIGNATURE_HTML_CLASS_NAME, draftBody)
 
