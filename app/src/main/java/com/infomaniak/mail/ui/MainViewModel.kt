/*
 * Infomaniak kMail - Android
 * Copyright (C) 2022 Infomaniak Network SA
 *
 * This program is free software: you can redistribute it and/or modify
 * it under the terms of the GNU General Public License as published by
 * the Free Software Foundation, either version 3 of the License, or
 * (at your option) any later version.
 *
 * This program is distributed in the hope that it will be useful,
 * but WITHOUT ANY WARRANTY; without even the implied warranty of
 * MERCHANTABILITY or FITNESS FOR A PARTICULAR PURPOSE.  See the
 * GNU General Public License for more details.
 *
 * You should have received a copy of the GNU General Public License
 * along with this program.  If not, see <http://www.gnu.org/licenses/>.
 */
package com.infomaniak.mail.ui

import android.Manifest.permission.READ_CONTACTS
import android.content.Context
import android.provider.ContactsContract.CommonDataKinds
import android.provider.ContactsContract.CommonDataKinds.Contactables
import android.util.Log
import androidx.lifecycle.*
import com.infomaniak.lib.core.utils.SingleLiveEvent
import com.infomaniak.mail.data.UiSettings.ThreadMode
import com.infomaniak.mail.data.api.ApiRepository
import com.infomaniak.mail.data.api.ApiRepository.OFFSET_FIRST_PAGE
import com.infomaniak.mail.data.api.ApiRoutes.resource
import com.infomaniak.mail.data.cache.RealmDatabase
import com.infomaniak.mail.data.cache.mailboxContent.FolderController
import com.infomaniak.mail.data.cache.mailboxContent.MessageController
import com.infomaniak.mail.data.cache.mailboxContent.ThreadController
import com.infomaniak.mail.data.cache.mailboxContent.ThreadController.markThreadAsSeen
import com.infomaniak.mail.data.cache.mailboxContent.ThreadController.markThreadAsUnseen
import com.infomaniak.mail.data.cache.mailboxInfos.MailboxController
import com.infomaniak.mail.data.cache.userInfos.AddressBookController
import com.infomaniak.mail.data.cache.userInfos.MergedContactController
import com.infomaniak.mail.data.models.Folder
import com.infomaniak.mail.data.models.Folder.FolderRole
import com.infomaniak.mail.data.models.Mailbox
import com.infomaniak.mail.data.models.MergedContact
import com.infomaniak.mail.data.models.Recipient
import com.infomaniak.mail.data.models.message.Message
import com.infomaniak.mail.data.models.thread.Thread
import com.infomaniak.mail.data.models.thread.Thread.ThreadFilter
import com.infomaniak.mail.utils.AccountUtils
import com.infomaniak.mail.utils.ModelsUtils.formatFoldersListWithAllChildren
import io.sentry.android.core.internal.util.Permissions.hasPermission
import kotlinx.coroutines.Dispatchers
import kotlinx.coroutines.flow.map
import kotlinx.coroutines.launch

class MainViewModel : ViewModel() {

    companion object {
        private val TAG: String = MainViewModel::class.java.simpleName
        private val DEFAULT_SELECTED_FOLDER = FolderRole.INBOX

        val currentMailboxObjectId = MutableLiveData<String?>()
        val currentFolderId = MutableLiveData<String?>()
        val currentThreadUid = MutableLiveData<String?>()
        val currentMessageUid = MutableLiveData<String?>()
    }

    val isInternetAvailable = SingleLiveEvent<Boolean>()
    var canPaginate = true
    var currentOffset = OFFSET_FIRST_PAGE
    var isDownloadingChanges = MutableLiveData(false)

    var mergedContacts = MutableLiveData<Map<Recipient, MergedContact>?>()

    fun close() {
        Log.i(TAG, "close")
        RealmDatabase.close()

        currentMessageUid.value = null
        currentThreadUid.value = null
        currentFolderId.value = null
        currentMailboxObjectId.value = null
    }

    fun listenToMailboxes(userId: Int = AccountUtils.currentUserId): LiveData<List<Mailbox>> = liveData(Dispatchers.IO) {
        emitSource(
            MailboxController.getMailboxesAsync(userId)
                .map { it.list }
                .asLiveData()
        )
    }

    fun getMailbox(objectId: String): LiveData<Mailbox?> = liveData(Dispatchers.IO) {
        emit(MailboxController.getMailbox(objectId))
    }

    fun getFolder(folderId: String): LiveData<Folder?> = liveData(Dispatchers.IO) {
        emit(FolderController.getFolder(folderId))
    }

    private fun selectMailbox(mailbox: Mailbox) {
        if (mailbox.objectId != currentMailboxObjectId.value) {
            Log.i(TAG, "selectMailbox: ${mailbox.email}")
            AccountUtils.currentMailboxId = mailbox.mailboxId

            currentMailboxObjectId.postValue(mailbox.objectId)

            currentMessageUid.postValue(null)
            currentThreadUid.postValue(null)
            currentFolderId.postValue(null)
        }
    }

    private fun selectFolder(folderId: String) {
        if (folderId != currentFolderId.value) {
            Log.i(TAG, "selectFolder: $folderId")
            currentOffset = OFFSET_FIRST_PAGE

            currentFolderId.postValue(folderId)

            currentMessageUid.postValue(null)
            currentThreadUid.postValue(null)
        }
    }

    private fun selectThread(thread: Thread) {
        if (thread.uid != currentThreadUid.value) {
            Log.i(TAG, "selectThread: ${thread.subject}")

            currentThreadUid.postValue(thread.uid)

            currentMessageUid.postValue(null)
        }
    }

<<<<<<< HEAD
    fun updateAddressBooksAndContacts(context: Context) = viewModelScope.launch(Dispatchers.IO) {
        Log.i(TAG, "loadAddressBooksAndContacts")
=======
    fun updateUserInfo() = viewModelScope.launch(Dispatchers.IO) {
        Log.i(TAG, "updateUserInfo")
>>>>>>> 9dd0e4f5
        updateAddressBooks()
        updateContacts(context)
    }

    fun loadCurrentMailbox(threadMode: ThreadMode) {
        Log.i(TAG, "loadCurrentMailbox")
        updateMailboxes()
        MailboxController.getMailbox(AccountUtils.currentUserId, AccountUtils.currentMailboxId)
            ?.let { openMailbox(it, threadMode) }
    }

    fun openMailbox(mailbox: Mailbox, threadMode: ThreadMode) = viewModelScope.launch(Dispatchers.IO) {
        Log.i(TAG, "switchToMailbox: ${mailbox.email}")
        selectMailbox(mailbox)
        updateFolders(mailbox)
        FolderController.getFolder(DEFAULT_SELECTED_FOLDER)?.let { folder ->
            selectFolder(folder.id)
            refreshThreads(mailbox.uuid, folder.id, threadMode)
        }
    }

    fun forceRefreshMailboxes() = viewModelScope.launch(Dispatchers.IO) {
        Log.i(TAG, "forceRefreshMailboxes")
        updateMailboxes()
        updateCurrentMailboxQuotas()
    }

    private fun updateCurrentMailboxQuotas() {
        val mailbox = currentMailboxObjectId.value?.let(MailboxController::getMailbox) ?: return
        if (mailbox.isLimited) {
            ApiRepository.getQuotas(mailbox.hostingId, mailbox.mailbox).data?.let { quotas ->
                MailboxController.updateMailbox(mailbox.objectId) {
                    it.quotas = quotas
                }
            }
        }
    }

    fun openFolder(folderId: String, threadMode: ThreadMode) = viewModelScope.launch(Dispatchers.IO) {
        val mailboxObjectId = currentMailboxObjectId.value ?: return@launch
        val mailboxUuid = MailboxController.getMailbox(mailboxObjectId)?.uuid ?: return@launch
        if (folderId == currentFolderId.value) return@launch

        Log.i(TAG, "openFolder: $folderId")

        selectFolder(folderId)
        refreshThreads(mailboxUuid, folderId, threadMode)
    }

    fun openThread(thread: Thread) = viewModelScope.launch(Dispatchers.IO) {
        selectThread(thread)
        markAsSeen(thread, currentFolderId.value!!)
        updateMessages(thread)
    }

    fun forceRefreshThreads(filter: ThreadFilter, threadMode: ThreadMode) = viewModelScope.launch(Dispatchers.IO) {
        Log.i(TAG, "forceRefreshThreads")
        val mailboxObjectId = currentMailboxObjectId.value ?: return@launch
        val mailboxUuid = MailboxController.getMailbox(mailboxObjectId)?.uuid ?: return@launch
        val folderId = currentFolderId.value ?: return@launch
        currentOffset = OFFSET_FIRST_PAGE
        isDownloadingChanges.postValue(true)
        refreshThreads(mailboxUuid, folderId, threadMode, filter)
    }

    fun deleteDraft(message: Message) = viewModelScope.launch(Dispatchers.IO) {
        Log.i(TAG, "deleteDraft: ${message.body}")
        if (ApiRepository.deleteDraft(message.draftResource).isSuccess()) MessageController.deleteMessage(message.uid)
    }

    private fun updateAddressBooks() {
        val apiAddressBooks = ApiRepository.getAddressBooks().data?.addressBooks ?: emptyList()

        AddressBookController.update(apiAddressBooks)
    }

    private fun updateContacts(context: Context) {
        val apiContacts = ApiRepository.getContacts().data ?: emptyList()
        val phoneMergedContacts = getPhoneContacts(context)

        apiContacts.forEach { apiContact ->
            apiContact.emails.forEach { email ->
                val key = Recipient().initLocalValues(email, apiContact.name)
                val contactAvatar = apiContact.avatar?.let { avatar -> resource(avatar) }
                if (phoneMergedContacts.contains(key)) { // If we have already encountered this user
                    if (phoneMergedContacts[key]?.avatar == null) { // Only replace the avatar if we didn't have any before
                        phoneMergedContacts[key]?.avatar = contactAvatar
                    }
                } else { // If we haven't yet encountered this user, add him
                    phoneMergedContacts[key] = MergedContact().initLocalValues(email, apiContact.name, contactAvatar)
                }
            }
        }

        MergedContactController.update(phoneMergedContacts.values.toList())
    }

    private fun getPhoneContacts(context: Context): MutableMap<Recipient, MergedContact> {
        if (!hasPermission(context, READ_CONTACTS)) return mutableMapOf()

        val emails = getListOfEmails(context)
        if (emails.isEmpty()) return mutableMapOf()

        val contacts: Map<Recipient, String?> = getNameAndAvatarForMails(context, emails)

        return contacts.toMergedContactsMap()
    }

    private fun getListOfEmails(context: Context): Map<Long, Set<String>> {
        val mailDictionary: MutableMap<Long, MutableSet<String>> = mutableMapOf()
        val projection = arrayOf(CommonDataKinds.Email.CONTACT_ID, CommonDataKinds.Email.ADDRESS)
        val contentUri = CommonDataKinds.Email.CONTENT_URI
        val cursor = context.contentResolver.query(contentUri, projection, null, null, null) ?: return emptyMap()

        while (cursor.moveToNext()) {
            val id = cursor.getLong(cursor.getColumnIndexOrThrow(CommonDataKinds.Email.CONTACT_ID))
            val address = cursor.getString(cursor.getColumnIndexOrThrow(CommonDataKinds.Email.ADDRESS))

            mailDictionary[id]?.add(address) ?: run { mailDictionary[id] = mutableSetOf(address) }
        }
        cursor.close()

        return mailDictionary
    }

    private fun getNameAndAvatarForMails(context: Context, emails: Map<Long, Set<String>>): Map<Recipient, String?> {
        val projection = arrayOf(Contactables.CONTACT_ID, Contactables.DISPLAY_NAME, Contactables.PHOTO_THUMBNAIL_URI)
        val cursor = context.contentResolver.query(Contactables.CONTENT_URI, projection, null, null, null) ?: return emptyMap()

        val contacts: MutableMap<Recipient, String?> = mutableMapOf()
        while (cursor.moveToNext()) {
            val id = cursor.getLong(cursor.getColumnIndexOrThrow(Contactables.CONTACT_ID))

            if (emails.contains(id)) {
                val name = cursor.getString(cursor.getColumnIndexOrThrow(Contactables.DISPLAY_NAME))
                val photoUri = cursor.getString(cursor.getColumnIndexOrThrow(Contactables.PHOTO_THUMBNAIL_URI))

                emails[id]!!.forEach { email ->
                    val key = Recipient().initLocalValues(email, name)
                    contacts[key] = photoUri
                }
            }
        }
        cursor.close()
        return contacts
    }

    private fun Map<Recipient, String?>.toMergedContactsMap(): MutableMap<Recipient, MergedContact> {
        val mergedContacts = mutableMapOf<Recipient, MergedContact>()
        forEach { (key, avatarUri) ->
            mergedContacts[key] = MergedContact().initLocalValues(key.email, key.name, avatarUri)
        }
        return mergedContacts
    }

    fun listenToRealmMergedContacts() = viewModelScope.launch(Dispatchers.IO) {
        MergedContactController.getMergedContactsAsync().collect {
            mergedContacts.postValue(
                it.list.associateBy { mergedContact ->
                    Recipient().initLocalValues(mergedContact.email, mergedContact.name)
                }
            )
        }
    }

    private fun updateMailboxes() {
        val apiMailboxes = ApiRepository.getMailboxes().data
            ?.map { it.initLocalValues(AccountUtils.currentUserId) }
            ?: emptyList()

        MailboxController.update(apiMailboxes, AccountUtils.currentUserId)
    }

    private fun updateFolders(mailbox: Mailbox) {
        val apiFolders = ApiRepository.getFolders(mailbox.uuid).data?.formatFoldersListWithAllChildren() ?: emptyList()

        FolderController.update(apiFolders)
    }

    private fun refreshThreads(
        mailboxUuid: String,
        folderId: String,
        threadMode: ThreadMode,
        filter: ThreadFilter = ThreadFilter.ALL,
    ) {
        val threadsResult = ApiRepository.getThreads(mailboxUuid, folderId, threadMode, OFFSET_FIRST_PAGE, filter).data ?: return
        canPaginate = ThreadController.refreshThreads(threadsResult, mailboxUuid, folderId, filter)
        FolderController.updateFolderLastUpdatedAt(folderId)
        isDownloadingChanges.postValue(false)
    }

    fun loadMoreThreads(
        mailboxUuid: String,
        folderId: String,
        threadMode: ThreadMode,
        offset: Int,
        filter: ThreadFilter,
    ) = viewModelScope.launch(Dispatchers.IO) {
        Log.i(TAG, "loadMoreThreads: $offset")
        isDownloadingChanges.postValue(true)
        val threadsResult = ApiRepository.getThreads(mailboxUuid, folderId, threadMode, offset, filter).data ?: return@launch
        canPaginate = ThreadController.loadMoreThreads(threadsResult, mailboxUuid, folderId, offset, filter)
        isDownloadingChanges.postValue(false)
    }

    private fun updateMessages(thread: Thread) {
        val apiMessages = fetchMessages(thread)
        MessageController.update(thread.messages, apiMessages)
    }

    private fun fetchMessages(thread: Thread): List<Message> {
        return thread.messages.mapNotNull { localMessage ->
            if (localMessage.fullyDownloaded) {
                localMessage
            } else {
                ApiRepository.getMessage(localMessage.resource).data?.also { completedMessage ->
                    completedMessage.fullyDownloaded = true
                    // TODO: Uncomment this when managing Drafts folder
                    // if (completedMessage.isDraft && currentFolder.role = Folder.FolderRole.DRAFT) {
                    //     Log.e("TAG", "fetchMessagesFromApi: ${completedMessage.subject} | ${completedMessage.body?.value}")
                    //     val draft = fetchDraft(completedMessage.draftResource, completedMessage.uid)
                    //     completedMessage.draftUuid = draft?.uuid
                    // }
                }
            }
        }
    }

    fun toggleSeenStatus(thread: Thread, folderId: String) = viewModelScope.launch(Dispatchers.IO) {
        if (thread.unseenMessagesCount == 0) {
            markAsUnseen(thread, folderId)
        } else {
            markAsSeen(thread, folderId)
        }
    }

    private fun markAsUnseen(thread: Thread, folderId: String) {
        RealmDatabase.mailboxContent.writeBlocking {
            val latestThread = findLatest(thread) ?: return@writeBlocking
            val uid = ThreadController.getThreadLastMessageUid(latestThread)
            val apiResponse = ApiRepository.markMessagesAsUnseen(latestThread.mailboxUuid, uid)
            if (apiResponse.isSuccess()) markThreadAsUnseen(latestThread, folderId)
        }
    }

    private fun markAsSeen(thread: Thread, folderId: String) {
        if (thread.unseenMessagesCount == 0) return

        RealmDatabase.mailboxContent.writeBlocking {
            val latestThread = findLatest(thread) ?: return@writeBlocking
            val uids = ThreadController.getThreadUnseenMessagesUids(latestThread)
            val apiResponse = ApiRepository.markMessagesAsSeen(latestThread.mailboxUuid, uids)
            if (apiResponse.isSuccess()) markThreadAsSeen(latestThread, folderId)
        }
    }
}<|MERGE_RESOLUTION|>--- conflicted
+++ resolved
@@ -132,13 +132,8 @@
         }
     }
 
-<<<<<<< HEAD
-    fun updateAddressBooksAndContacts(context: Context) = viewModelScope.launch(Dispatchers.IO) {
-        Log.i(TAG, "loadAddressBooksAndContacts")
-=======
-    fun updateUserInfo() = viewModelScope.launch(Dispatchers.IO) {
+    fun updateUserInfo(context: Context) = viewModelScope.launch(Dispatchers.IO) {
         Log.i(TAG, "updateUserInfo")
->>>>>>> 9dd0e4f5
         updateAddressBooks()
         updateContacts(context)
     }
