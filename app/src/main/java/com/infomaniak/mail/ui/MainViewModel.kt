--- conflicted
+++ resolved
@@ -102,10 +102,6 @@
     val toggleLightThemeForMessage = SingleLiveEvent<Message>()
 
     private val coroutineContext = viewModelScope.coroutineContext + ioDispatcher
-<<<<<<< HEAD
-    private var refreshThreadsJob: Job? = null
-=======
->>>>>>> ecb81a6b
     private var refreshMailboxesAndFoldersJob: Job? = null
 
     val mailboxesLive = MailboxController.getMailboxesAsync(AccountUtils.currentUserId).asLiveData(coroutineContext)
@@ -341,20 +337,13 @@
         }
     }
 
-<<<<<<< HEAD
-    fun observeMergedContactsLive() = viewModelScope.launch(ioDispatcher) {
-=======
     fun observeMergedContactsLive() = viewModelScope.launch(coroutineContext) {
->>>>>>> ecb81a6b
         MergedContactController.getMergedContactsAsync().collect { contacts ->
             mergedContacts.postValue(arrangeMergedContacts(contacts.list.copyFromRealm()))
         }
     }
 
     private fun updateSignatures(mailbox: Mailbox) = viewModelScope.launch(ioDispatcher) {
-<<<<<<< HEAD
-        ApiRepository.getSignatures(mailbox.hostingId, mailbox.mailboxName).data?.signatures?.let(SignatureController::update)
-=======
 
         val apiResponse = ApiRepository.getSignatures(mailbox.hostingId, mailbox.mailboxName)
         val data = apiResponse.data
@@ -393,7 +382,6 @@
         }
 
         signatures?.let(SignatureController::update)
->>>>>>> ecb81a6b
     }
 
     private fun updateFolders(mailbox: Mailbox) {
