--- conflicted
+++ resolved
@@ -57,7 +57,6 @@
 import com.infomaniak.mail.utils.ContactUtils.mergeApiContactsIntoPhoneContacts
 import com.infomaniak.mail.utils.NotificationUtils.cancelNotification
 import com.infomaniak.mail.utils.Utils.MailboxErrorCode
-import com.infomaniak.mail.workers.DraftsActionsWorker
 import dagger.hilt.android.lifecycle.HiltViewModel
 import io.realm.kotlin.Realm
 import io.realm.kotlin.ext.copyFromRealm
@@ -75,7 +74,6 @@
     application: Application,
     private val addressBookController: AddressBookController,
     private val draftController: DraftController,
-    private val draftsActionsWorkerScheduler: DraftsActionsWorker.Scheduler,
     private val folderController: FolderController,
     @MailboxContentRealm private val mailboxContentRealm: Realm,
     private val mergedContactController: MergedContactController,
@@ -83,7 +81,6 @@
     private val refreshController: RefreshController,
     private val searchUtils: SearchUtils,
     private val sharedViewModelUtils: SharedViewModelUtils,
-    private val signatureController: SignatureController,
     private val threadController: ThreadController,
     @IoDispatcher private val ioDispatcher: CoroutineDispatcher,
 ) : AndroidViewModel(application) {
@@ -253,13 +250,7 @@
                 }
 
             // Delete Search data in case they couldn't be deleted at the end of the previous Search.
-<<<<<<< HEAD
             searchUtils.deleteRealmSearchData()
-
-            draftsActionsWorkerScheduler.scheduleWork()
-=======
-            SearchUtils.deleteRealmSearchData()
->>>>>>> 2bf25a3d
         }
     }
 
@@ -279,9 +270,6 @@
             return MailboxErrorCode.LOCKED_MAILBOX
         }
 
-<<<<<<< HEAD
-        signatures?.let(signatureController::update)
-=======
         if (mailbox.objectId != _currentMailboxObjectId.value) {
             Log.d(TAG, "Select mailbox: ${mailbox.email}")
             if (mailbox.mailboxId != AccountUtils.currentMailboxId) AccountUtils.currentMailboxId = mailbox.mailboxId
@@ -298,7 +286,6 @@
             Log.d(TAG, "Select folder: $folderId")
             _currentFolderId.value = folderId
         }
->>>>>>> 2bf25a3d
     }
 
     private fun updateQuotas(mailbox: Mailbox) = viewModelScope.launch(ioCoroutineContext) {
