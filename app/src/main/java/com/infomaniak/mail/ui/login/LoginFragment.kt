--- conflicted
+++ resolved
@@ -45,13 +45,8 @@
 import com.infomaniak.mail.databinding.FragmentLoginBinding
 import com.infomaniak.mail.di.IoDispatcher
 import com.infomaniak.mail.di.MainDispatcher
-<<<<<<< HEAD
 import com.infomaniak.mail.utils.LoginUtils
 import com.infomaniak.mail.utils.UiUtils
-=======
-import com.infomaniak.mail.utils.*
-import com.infomaniak.mail.utils.Utils.MailboxErrorCode
->>>>>>> 7b59dee6
 import dagger.hilt.android.AndroidEntryPoint
 import kotlinx.coroutines.CoroutineDispatcher
 import javax.inject.Inject
@@ -146,55 +141,6 @@
         animateSecondaryColorElements(newAccentColor, oldAccentColor)
     }
 
-<<<<<<< HEAD
-=======
-    private fun authenticateUser(authCode: String) = lifecycleScope.launch(ioDispatcher) {
-        infomaniakLogin.getToken(
-            okHttpClient = HttpClient.okHttpClientNoTokenInterceptor,
-            code = authCode,
-            onSuccess = ::onAuthenticateUserSuccess,
-            onError = ::onAuthenticateUserError,
-        )
-    }
-
-    private fun onAuthenticateUserSuccess(apiToken: ApiToken) = lifecycleScope.launch(ioDispatcher) {
-        when (val returnValue = LoginActivity.authenticateUser(requireContext(), apiToken)) {
-            is User -> {
-                trackAccountEvent("loggedIn")
-                MailboxController.getFirstValidMailbox(returnValue.id)?.mailboxId?.let { AccountUtils.currentMailboxId = it }
-                AccountUtils.reloadApp?.invoke()
-            }
-            is MailboxErrorCode -> withContext(mainDispatcher) {
-                when (returnValue) {
-                    MailboxErrorCode.NO_MAILBOX -> launchNoMailboxActivity()
-                    MailboxErrorCode.NO_VALID_MAILBOX -> requireContext().launchNoValidMailboxesActivity()
-                }
-            }
-            is ApiResponse<*> -> withContext(mainDispatcher) { showError(getString(returnValue.translatedError)) }
-            else -> withContext(mainDispatcher) { showError(getString(R.string.anErrorHasOccurred)) }
-        }
-    }
-
-    private fun onAuthenticateUserError(errorStatus: InfomaniakLogin.ErrorStatus) {
-        val errorResId = when (errorStatus) {
-            InfomaniakLogin.ErrorStatus.SERVER -> R.string.serverError
-            InfomaniakLogin.ErrorStatus.CONNECTION -> R.string.connectionError
-            else -> R.string.anErrorHasOccurred
-        }
-        showError(getString(errorResId))
-    }
-
-    private fun showError(error: String) {
-        showSnackbar(error)
-        enableConnectButtons()
-    }
-
-    private fun enableConnectButtons() = with(binding) {
-        connectButton.hideProgress(R.string.connect)
-        signInButton.isEnabled = true
-    }
-
->>>>>>> 7b59dee6
     private fun animatePrimaryColorElements(newAccentColor: AccentColor, oldAccentColor: AccentColor) {
         val newPrimary = newAccentColor.getPrimary(requireContext())
         val oldPrimary = oldAccentColor.getPrimary(requireContext())
