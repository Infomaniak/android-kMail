/*
 * Infomaniak kMail - Android
 * Copyright (C) 2022 Infomaniak Network SA
 *
 * This program is free software: you can redistribute it and/or modify
 * it under the terms of the GNU General Public License as published by
 * the Free Software Foundation, either version 3 of the License, or
 * (at your option) any later version.
 *
 * This program is distributed in the hope that it will be useful,
 * but WITHOUT ANY WARRANTY; without even the implied warranty of
 * MERCHANTABILITY or FITNESS FOR A PARTICULAR PURPOSE.  See the
 * GNU General Public License for more details.
 *
 * You should have received a copy of the GNU General Public License
 * along with this program.  If not, see <http://www.gnu.org/licenses/>.
 */
package com.infomaniak.mail.ui.main.thread

import android.os.Bundle
import android.os.CountDownTimer
import android.text.format.DateUtils
import android.util.Log
import android.view.LayoutInflater
import android.view.View
import android.view.ViewGroup
import androidx.core.view.isGone
import androidx.core.view.isVisible
import androidx.drawerlayout.widget.DrawerLayout
import androidx.fragment.app.Fragment
import androidx.fragment.app.activityViewModels
import androidx.fragment.app.viewModels
import androidx.lifecycle.lifecycleScope
import androidx.recyclerview.widget.LinearLayoutManager
import androidx.recyclerview.widget.RecyclerView
import androidx.swiperefreshlayout.widget.SwipeRefreshLayout
import coil.imageLoader
import com.google.android.material.navigation.NavigationView
import com.infomaniak.lib.core.utils.Utils
import com.infomaniak.lib.core.utils.loadAvatar
import com.infomaniak.lib.core.utils.safeNavigate
import com.infomaniak.lib.core.utils.setPagination
import com.infomaniak.mail.R
import com.infomaniak.mail.data.api.ApiRepository.OFFSET_FIRST_PAGE
import com.infomaniak.mail.data.api.ApiRepository.PER_PAGE
import com.infomaniak.mail.data.models.Folder
import com.infomaniak.mail.data.models.Mailbox
import com.infomaniak.mail.data.models.thread.Thread
import com.infomaniak.mail.data.models.thread.Thread.ThreadFilter
import com.infomaniak.mail.databinding.FragmentThreadListBinding
import com.infomaniak.mail.ui.main.MainActivity
import com.infomaniak.mail.ui.main.MainViewModel
import com.infomaniak.mail.ui.main.menu.MenuDrawerFragment
import com.infomaniak.mail.utils.AccountUtils
import com.infomaniak.mail.utils.context
import com.infomaniak.mail.utils.observeNotNull
<<<<<<< HEAD
import com.infomaniak.mail.utils.openMessageEdition
=======
import com.infomaniak.mail.utils.toDate
>>>>>>> 65b64c0d
import kotlinx.coroutines.*
import java.util.*

class ThreadListFragment : Fragment(), SwipeRefreshLayout.OnRefreshListener {

    private val mainViewModel: MainViewModel by activityViewModels()
    private val viewModel: ThreadListViewModel by viewModels()

    private lateinit var binding: FragmentThreadListBinding

    private var updatedAtRefreshJob: Job? = null

    private var threadListAdapter = ThreadListAdapter()

    private val showLoadingTimer: CountDownTimer by lazy {
        Utils.createRefreshTimer { binding.swipeRefreshLayout.isRefreshing = true }
    }

    private var menuDrawerFragment: MenuDrawerFragment? = null
    private var menuDrawerNavigation: NavigationView? = null
    private var drawerLayout: DrawerLayout? = null
    private val drawerListener = object : DrawerLayout.DrawerListener {
        override fun onDrawerSlide(drawerView: View, slideOffset: Float) {
            // No-op
        }

        override fun onDrawerOpened(drawerView: View) {
            // No-op
        }

        override fun onDrawerClosed(drawerView: View) {
            menuDrawerFragment?.closeDropdowns()
        }

        override fun onDrawerStateChanged(newState: Int) {
            // No-op
        }
    }

    override fun onCreateView(inflater: LayoutInflater, container: ViewGroup?, savedInstanceState: Bundle?): View {
        return FragmentThreadListBinding.inflate(inflater, container, false).also { binding = it }.root
    }

    override fun onViewCreated(view: View, savedInstanceState: Bundle?) {
        super.onViewCreated(view, savedInstanceState)

        startPeriodicRefreshJob()

        setupOnRefresh()
        setupAdapter()
        setupMenuDrawer()
        setupListeners()
        setupUserAvatar()
        setupUnreadCountChip()

        listenToCurrentMailbox()
        listenToCurrentFolder()
        listenToThreads()
    }

    private fun setupUnreadCountChip() = with(binding) {
        unreadCountChip.apply {
            setOnClickListener {
                isCloseIconVisible = isChecked
                viewModel.filter = if (isChecked) ThreadFilter.UNSEEN else ThreadFilter.ALL
                swipeRefreshLayout.isRefreshing = true
                viewModel.refreshThreads()
            }
        }
    }

    private fun setupOnRefresh() {
        binding.swipeRefreshLayout.setOnRefreshListener(this)
    }

    override fun onRefresh() {
<<<<<<< HEAD
        currentOffset = OFFSET_FIRST_PAGE
        viewModel.loadThreadsAfterRefresh()
=======
        viewModel.refreshThreads()
>>>>>>> 65b64c0d
    }

    private fun startPeriodicRefreshJob() {
        updatedAtRefreshJob?.cancel()
        updatedAtRefreshJob = lifecycleScope.launch(Dispatchers.IO) {
            while (true) {
                withContext(Dispatchers.Main) { updateUpdatedAt() }
                delay(DateUtils.MINUTE_IN_MILLIS)
            }
        }
    }

    private fun updateUpdatedAt() {
        val folder = viewModel.currentFolder.value ?: return
        val lastUpdatedAt = folder.lastUpdatedAt?.toDate()
        val ago = when {
            lastUpdatedAt == null -> ""
            Date().time - lastUpdatedAt.time < DateUtils.MINUTE_IN_MILLIS -> getString(R.string.threadListHeaderLastUpdateNow)
            else -> DateUtils.getRelativeTimeSpanString(lastUpdatedAt.time).toString().replaceFirstChar { it.lowercaseChar() }
        }

        binding.updatedAt.text = if (ago.isEmpty()) {
            getString(R.string.noNetworkDescription)
        } else {
            getString(R.string.threadListHeaderLastUpdate, ago)
        }
    }

    private fun updateUnreadCount(unreadCount: Int) = with(binding) {
        if (unreadCount == 0 && viewModel.lastUnreadCount > 0 && viewModel.filter != ThreadFilter.ALL) {
            swipeRefreshLayout.isRefreshing = true
            clearFilter()
            onRefresh()
        }
        viewModel.lastUnreadCount = unreadCount
        unreadCountChip.apply {
            text = resources.getQuantityString(R.plurals.threadListHeaderUnreadCount, unreadCount, unreadCount)
            isVisible = unreadCount > 0
        }
    }

    private fun setupMenuDrawer() {
        (activity as? MainActivity)?.binding?.let { activityBinding ->

            drawerLayout = activityBinding.drawerLayout.also {
                it.addDrawerListener(drawerListener)
            }

            menuDrawerNavigation = activityBinding.menuDrawerNavigation
        }
    }

    private fun setupAdapter() {
        binding.threadsList.adapter = threadListAdapter

        mainViewModel.isInternetAvailable.observe(viewLifecycleOwner) { isInternetAvailable ->
            // TODO: Manage no Internet screen
            // threadAdapter.toggleOfflineMode(requireContext(), !isInternetAvailable)
            // binding.noNetwork.isGone = isInternetAvailable
        }

        threadListAdapter.apply {
            stateRestorationPolicy = RecyclerView.Adapter.StateRestorationPolicy.PREVENT_WHEN_EMPTY

            // onEmptyList = { checkIfNoFiles() }

            onThreadClicked = {
<<<<<<< HEAD
                if (Folder.isDraftsFolder()) {
                    if (it.messages.isNotEmpty()) {
                        openMessageEdition(R.id.action_threadListFragment_to_newMessageActivity, it.messages.first())
                    }
                } else {
                    safeNavigate(
                        ThreadListFragmentDirections.actionThreadListFragmentToThreadFragment(
                            threadUid = it.uid,
                            threadSubject = it.subject,
                            threadIsFavorite = it.flagged
                        )
=======
                safeNavigate(
                    ThreadListFragmentDirections.actionThreadListFragmentToThreadFragment(
                        threadUid = it.uid,
                        threadSubject = it.subject,
                        threadIsFavorite = it.isFavorite,
>>>>>>> 65b64c0d
                    )
                }
            }
        }
    }

    private fun setupListeners() = with(binding) {

        toolbar.setNavigationOnClickListener { drawerLayout?.open() }

        searchButton.setOnClickListener {
            safeNavigate(ThreadListFragmentDirections.actionThreadListFragmentToSearchFragment())
        }

        userAvatar.setOnClickListener {
            safeNavigate(ThreadListFragmentDirections.actionThreadListFragmentToSwitchUserFragment())
        }

        newMessageFab.setOnClickListener {
            safeNavigate(ThreadListFragmentDirections.actionThreadListFragmentToNewMessageActivity())
        }

        threadsList.setPagination(
            whenLoadMoreIsPossible = { if (!viewModel.isDownloadingChanges) downloadThreads() },
            triggerOffset = OFFSET_TRIGGER,
        )

        threadsList.addOnScrollListener(object : RecyclerView.OnScrollListener() {
            override fun onScrolled(recyclerView: RecyclerView, dx: Int, dy: Int) {
                val layoutManager = recyclerView.layoutManager as LinearLayoutManager
                if (layoutManager.findFirstCompletelyVisibleItemPosition() == 0 || dy <= 0) {
                    newMessageFab.extend()
                } else {
                    newMessageFab.shrink()
                }

                super.onScrolled(recyclerView, dx, dy)
            }
        })
    }

    private fun setupUserAvatar() {
        AccountUtils.currentUser?.let { binding.userAvatarImage.loadAvatar(it, requireContext().imageLoader) }
    }

    override fun onDestroyView() {
        drawerLayout?.removeDrawerListener(drawerListener)

        super.onDestroyView()
    }

    override fun onResume() {
        super.onResume()

        setupMenuDrawerCallbacks()

        with(viewModel) {
            binding.unreadCountChip.apply { isCloseIconVisible = isChecked }
            loadMailData()
        }
    }

    private fun setupMenuDrawerCallbacks() {
        val fragmentContainer = (activity as? MainActivity)?.binding?.menuDrawerFragment ?: return
        (fragmentContainer.getFragment() as? MenuDrawerFragment)
            ?.apply {
                closeDrawer = { closeDrawer() }
                isDrawerOpen = { drawerLayout?.isOpen ?: false }
            }?.also {
                menuDrawerFragment = it
            }
    }

    private fun listenToCurrentMailbox() {
        viewModel.currentMailbox.observeNotNull(this, ::onMailboxChange)
        viewModel.listenToCurrentMailbox()
    }

    private fun listenToCurrentFolder() {
        viewModel.currentFolder.observeNotNull(this, ::updateFolderInfo)
        viewModel.listenToCurrentFolder()
    }

    private fun onMailboxChange(mailbox: Mailbox) = with(viewModel) {
        if (lastMailboxId != mailbox.objectId) {
            resetList()
            lastMailboxId = mailbox.objectId
        }
    }

    private fun updateFolderInfo(folder: Folder) = with(viewModel) {
        if (lastFolderRole != folder.role) {
            lastUnreadCount = folder.unreadCount
            resetList()
            lastFolderRole = folder.role
        }

        val folderName = folder.getLocalizedName(binding.context)
        Log.i("UI", "Received folder name (${folderName})")
        binding.toolbar.title = folderName
        updateUnreadCount(folder.unreadCount)
        updateUpdatedAt()
    }

    private fun listenToThreads() {
        viewModel.threads.observeNotNull(this, ::displayThreads)
        viewModel.listenToThreads()
    }

    private fun displayThreads(threads: List<Thread>) = with(binding) {
        Log.i("UI", "Received threads (${threads.size})")
        viewModel.isDownloadingChanges = false
        swipeRefreshLayout.isRefreshing = false

        if (threads.isEmpty()) displayNoEmailView() else displayThreadList()

        with(threadListAdapter) {
            notifyAdapter(formatList(threads, context))
        }

        if (viewModel.currentOffset == OFFSET_FIRST_PAGE) scrollToTop()

        startPeriodicRefreshJob()
    }

    private fun displayNoEmailView() = with(binding) {
        threadsList.isGone = true
        noMailLayoutGroup.isVisible = true
    }

    private fun displayThreadList() = with(binding) {
        threadsList.isVisible = true
        noMailLayoutGroup.isGone = true
    }

    private fun closeDrawer() {
        drawerLayout?.let { drawer -> menuDrawerNavigation?.let(drawer::closeDrawer) }
    }

<<<<<<< HEAD
    private fun downloadThreads() {
        val folder = MailData.currentFolderFlow.value ?: return
        val mailbox = MailData.currentMailboxFlow.value ?: return
=======
    private fun resetList() {
        viewModel.currentOffset = OFFSET_FIRST_PAGE
        clearFilter()
        scrollToTop()
    }

    private fun clearFilter() = with(binding.unreadCountChip) {
        viewModel.filter = ThreadFilter.ALL
        isChecked = false
        isCloseIconVisible = false
    }

    private fun scrollToTop() = binding.threadsList.layoutManager?.scrollToPosition(0)

    private fun downloadThreads() = with(viewModel) {

        val folder = viewModel.currentFolder.value ?: return
        val mailbox = viewModel.currentMailbox.value ?: return
>>>>>>> 65b64c0d

        if (folder.totalCount > currentOffset + PER_PAGE) {
            isDownloadingChanges = true
            currentOffset += PER_PAGE
            showLoadingTimer.start()
            viewModel.loadThreadsAfterPagination(folder, mailbox, currentOffset)
        }
    }

    private companion object {
        const val OFFSET_TRIGGER = 1
    }
}<|MERGE_RESOLUTION|>--- conflicted
+++ resolved
@@ -51,14 +51,7 @@
 import com.infomaniak.mail.ui.main.MainActivity
 import com.infomaniak.mail.ui.main.MainViewModel
 import com.infomaniak.mail.ui.main.menu.MenuDrawerFragment
-import com.infomaniak.mail.utils.AccountUtils
-import com.infomaniak.mail.utils.context
-import com.infomaniak.mail.utils.observeNotNull
-<<<<<<< HEAD
-import com.infomaniak.mail.utils.openMessageEdition
-=======
-import com.infomaniak.mail.utils.toDate
->>>>>>> 65b64c0d
+import com.infomaniak.mail.utils.*
 import kotlinx.coroutines.*
 import java.util.*
 
@@ -135,12 +128,7 @@
     }
 
     override fun onRefresh() {
-<<<<<<< HEAD
-        currentOffset = OFFSET_FIRST_PAGE
-        viewModel.loadThreadsAfterRefresh()
-=======
         viewModel.refreshThreads()
->>>>>>> 65b64c0d
     }
 
     private fun startPeriodicRefreshJob() {
@@ -208,7 +196,6 @@
             // onEmptyList = { checkIfNoFiles() }
 
             onThreadClicked = {
-<<<<<<< HEAD
                 if (Folder.isDraftsFolder()) {
                     if (it.messages.isNotEmpty()) {
                         openMessageEdition(R.id.action_threadListFragment_to_newMessageActivity, it.messages.first())
@@ -218,15 +205,8 @@
                         ThreadListFragmentDirections.actionThreadListFragmentToThreadFragment(
                             threadUid = it.uid,
                             threadSubject = it.subject,
-                            threadIsFavorite = it.flagged
+                            threadIsFavorite = it.isFavorite
                         )
-=======
-                safeNavigate(
-                    ThreadListFragmentDirections.actionThreadListFragmentToThreadFragment(
-                        threadUid = it.uid,
-                        threadSubject = it.subject,
-                        threadIsFavorite = it.isFavorite,
->>>>>>> 65b64c0d
                     )
                 }
             }
@@ -366,11 +346,6 @@
         drawerLayout?.let { drawer -> menuDrawerNavigation?.let(drawer::closeDrawer) }
     }
 
-<<<<<<< HEAD
-    private fun downloadThreads() {
-        val folder = MailData.currentFolderFlow.value ?: return
-        val mailbox = MailData.currentMailboxFlow.value ?: return
-=======
     private fun resetList() {
         viewModel.currentOffset = OFFSET_FIRST_PAGE
         clearFilter()
@@ -389,13 +364,12 @@
 
         val folder = viewModel.currentFolder.value ?: return
         val mailbox = viewModel.currentMailbox.value ?: return
->>>>>>> 65b64c0d
 
         if (folder.totalCount > currentOffset + PER_PAGE) {
             isDownloadingChanges = true
             currentOffset += PER_PAGE
             showLoadingTimer.start()
-            viewModel.loadThreadsAfterPagination(folder, mailbox, currentOffset)
+            viewModel.loadThreads(folder, mailbox, currentOffset)
         }
     }
 
