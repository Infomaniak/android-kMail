--- conflicted
+++ resolved
@@ -112,14 +112,6 @@
         if (binding.drawerLayout.isOpen) colorSystemBarsWithMenuDrawer()
     }
 
-<<<<<<< HEAD
-    override fun onBackPressed(): Unit = with(binding) {
-        if (drawerLayout.isOpen) {
-            (menuDrawerFragment.getFragment() as? MenuDrawerFragment)?.closeDrawer()
-        } else {
-            super.onBackPressed()
-        }
-=======
     private fun handleOnBackPressed() = with(binding) {
 
         fun closeDrawer() {
@@ -128,8 +120,6 @@
 
         fun popBack() {
             if (navController.currentDestination?.id == R.id.threadListFragment) {
-                // Schedule here because the Activity is in finishing state so it'll be ignored by the onStop lifecycle.
-                SyncMessagesWorker.scheduleWork(this@MainActivity)
                 finish()
             } else {
                 navController.popBackStack()
@@ -139,13 +129,6 @@
         onBackPressedDispatcher.addCallback(this@MainActivity) {
             if (drawerLayout.isOpen) closeDrawer() else popBack()
         }
-    }
-
-    override fun onStop() {
-        // When you change user you don't want to launch the work
-        if (!isFinishing) SyncMessagesWorker.scheduleWork(this)
-        super.onStop()
->>>>>>> 0fcd936d
     }
 
     override fun onDestroy() {
