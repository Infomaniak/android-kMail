/*
 * Infomaniak Mail - Android
 * Copyright (C) 2022-2024 Infomaniak Network SA
 *
 * This program is free software: you can redistribute it and/or modify
 * it under the terms of the GNU General Public License as published by
 * the Free Software Foundation, either version 3 of the License, or
 * (at your option) any later version.
 *
 * This program is distributed in the hope that it will be useful,
 * but WITHOUT ANY WARRANTY; without even the implied warranty of
 * MERCHANTABILITY or FITNESS FOR A PARTICULAR PURPOSE.  See the
 * GNU General Public License for more details.
 *
 * You should have received a copy of the GNU General Public License
 * along with this program.  If not, see <http://www.gnu.org/licenses/>.
 */
package com.infomaniak.mail.ui

import android.Manifest
import android.annotation.SuppressLint
import android.content.Intent
import android.os.Bundle
import android.os.CountDownTimer
import android.view.View
import android.view.ViewGroup
import android.webkit.WebView
import androidx.activity.addCallback
import androidx.activity.result.contract.ActivityResultContracts.StartActivityForResult
import androidx.activity.result.contract.ActivityResultContracts.StartIntentSenderForResult
import androidx.activity.viewModels
import androidx.annotation.FloatRange
import androidx.core.view.isVisible
import androidx.drawerlayout.widget.DrawerLayout
import androidx.lifecycle.Lifecycle.State
import androidx.lifecycle.distinctUntilChanged
import androidx.lifecycle.lifecycleScope
import androidx.lifecycle.repeatOnLifecycle
import androidx.navigation.NavDestination
import androidx.navigation.fragment.NavHostFragment
import androidx.work.Data
import com.infomaniak.lib.core.MatomoCore.TrackerAction
import com.infomaniak.lib.core.networking.LiveDataNetworkStatus
import com.infomaniak.lib.core.utils.SentryLog
import com.infomaniak.lib.core.utils.Utils
import com.infomaniak.lib.core.utils.Utils.toEnumOrThrow
import com.infomaniak.lib.core.utils.UtilsUi.openUrl
import com.infomaniak.lib.core.utils.year
import com.infomaniak.lib.stores.StoreUtils.checkUpdateIsAvailable
import com.infomaniak.lib.stores.StoreUtils.initAppUpdateManager
import com.infomaniak.lib.stores.StoreUtils.launchInAppReview
import com.infomaniak.lib.stores.StoreUtils.unregisterAppUpdateListener
import com.infomaniak.mail.BuildConfig
import com.infomaniak.mail.MatomoMail.DISCOVER_LATER
import com.infomaniak.mail.MatomoMail.DISCOVER_NOW
import com.infomaniak.mail.MatomoMail.trackAppReviewEvent
import com.infomaniak.mail.MatomoMail.trackDestination
import com.infomaniak.mail.MatomoMail.trackEasterEggEvent
import com.infomaniak.mail.MatomoMail.trackEvent
import com.infomaniak.mail.MatomoMail.trackInAppUpdateEvent
import com.infomaniak.mail.MatomoMail.trackMenuDrawerEvent
import com.infomaniak.mail.R
import com.infomaniak.mail.data.LocalSettings
import com.infomaniak.mail.data.models.draft.Draft.DraftAction
import com.infomaniak.mail.databinding.ActivityMainBinding
import com.infomaniak.mail.firebase.RegisterFirebaseBroadcastReceiver
import com.infomaniak.mail.ui.alertDialogs.DescriptionAlertDialog
import com.infomaniak.mail.ui.alertDialogs.TitleAlertDialog
import com.infomaniak.mail.ui.main.folder.TwoPaneFragment
import com.infomaniak.mail.ui.main.menu.MenuDrawerFragment
import com.infomaniak.mail.ui.newMessage.NewMessageActivity
import com.infomaniak.mail.ui.sync.SyncAutoConfigActivity
import com.infomaniak.mail.utils.*
import com.infomaniak.mail.utils.UiUtils.progressivelyColorSystemBars
import com.infomaniak.mail.workers.DraftsActionsWorker
import dagger.hilt.android.AndroidEntryPoint
import io.sentry.Breadcrumb
import io.sentry.Sentry
import io.sentry.SentryLevel
import kotlinx.coroutines.Dispatchers
import kotlinx.coroutines.delay
import kotlinx.coroutines.launch
import java.util.Calendar
import java.util.Date
import java.util.UUID
import javax.inject.Inject

@AndroidEntryPoint
class MainActivity : BaseActivity() {

    private val binding by lazy { ActivityMainBinding.inflate(layoutInflater) }
    private val mainViewModel: MainViewModel by viewModels()

    private val backgroundColor: Int by lazy { getColor(R.color.backgroundColor) }
    private val backgroundHeaderColor: Int by lazy { getColor(R.color.backgroundHeaderColor) }
    private val menuDrawerBackgroundColor: Int by lazy { getColor(R.color.menuDrawerBackgroundColor) }
    private val registerFirebaseBroadcastReceiver by lazy { RegisterFirebaseBroadcastReceiver() }

    private var previousDestinationId: Int? = null

    private val navController by lazy {
        (supportFragmentManager.findFragmentById(R.id.mainHostFragment) as NavHostFragment).navController
    }

    private val showSendingSnackBarTimer: CountDownTimer by lazy {
        Utils.createRefreshTimer(1_000L) { mainViewModel.snackBarManager.setValue(getString(R.string.snackbarEmailSending)) }
    }

    private val newMessageActivityResultLauncher = registerForActivityResult(StartActivityForResult()) { result ->
        val draftAction = result.data?.getStringExtra(DRAFT_ACTION_KEY)?.let(DraftAction::valueOf)
        if (draftAction == DraftAction.SEND) {
            showEasterXMas()
            showSendingSnackBarTimer.start()
            showAppReview()
        }
    }

    private val syncAutoConfigActivityResultLauncher = registerForActivityResult(StartActivityForResult()) { result ->
        result.data?.getStringExtra(SYNC_AUTO_CONFIG_KEY)?.let { reason ->
            if (reason == SYNC_AUTO_CONFIG_ALREADY_SYNC) {
                mainViewModel.snackBarManager.setValue(getString(R.string.errorUserAlreadySynchronized))
            }
            navController.popBackStack(destinationId = R.id.threadListFragment, inclusive = false)
        }
    }

    private val inAppUpdateResultLauncher = registerForActivityResult(StartIntentSenderForResult()) { result ->
        val isUserWantingUpdates = result.resultCode == RESULT_OK
        localSettings.isUserWantingUpdates = isUserWantingUpdates
        trackInAppUpdateEvent(if (isUserWantingUpdates) DISCOVER_NOW else DISCOVER_LATER)
    }

    private val currentFragment
        get() = supportFragmentManager
            .findFragmentById(R.id.mainHostFragment)
            ?.childFragmentManager
            ?.primaryNavigationFragment

    @Inject
    lateinit var draftsActionsWorkerScheduler: DraftsActionsWorker.Scheduler

    @Inject
    lateinit var playServicesUtils: PlayServicesUtils

    @Inject
    lateinit var descriptionDialog: DescriptionAlertDialog

    @Inject
    lateinit var titleDialog: TitleAlertDialog

    @Inject
    lateinit var permissionUtils: PermissionUtils

    private val drawerListener = object : DrawerLayout.DrawerListener {

        var hasDragged = false

        override fun onDrawerSlide(drawerView: View, slideOffset: Float) {
            colorSystemBarsWithMenuDrawer(slideOffset)
        }

        override fun onDrawerOpened(drawerView: View) {
            if (hasDragged) trackMenuDrawerEvent("openByGesture", TrackerAction.DRAG)
            colorSystemBarsWithMenuDrawer(UiUtils.FULLY_SLID)
            (binding.menuDrawerFragmentContainer.getFragment() as? MenuDrawerFragment)?.onDrawerOpened()
        }

        override fun onDrawerClosed(drawerView: View) {
            if (hasDragged) trackMenuDrawerEvent("closeByGesture", TrackerAction.DRAG)
            (binding.menuDrawerFragmentContainer.getFragment() as? MenuDrawerFragment)?.closeDropdowns()
        }

        override fun onDrawerStateChanged(newState: Int) {
            when (newState) {
                DrawerLayout.STATE_DRAGGING -> hasDragged = true
                DrawerLayout.STATE_IDLE -> hasDragged = false
                else -> Unit
            }
        }
    }

    override fun onCreate(savedInstanceState: Bundle?) {
        super.onCreate(savedInstanceState)
        WebView.setWebContentsDebuggingEnabled(BuildConfig.DEBUG)

        setContentView(binding.root)
        handleOnBackPressed()
        registerMainPermissions()

        observeNetworkStatus()
        observeDeletedMessages()
        observeDeleteThreadTrigger()
        observeDraftWorkerResults()
        binding.drawerLayout.addDrawerListener(drawerListener)
        registerFirebaseBroadcastReceiver.initFirebaseBroadcastReceiver(this, mainViewModel)

        setupSnackBar()
        setupNavController()
        setupMenuDrawerCallbacks()

        mainViewModel.updateUserInfo()

        loadCurrentMailbox()

        permissionUtils.requestMainPermissionsIfNeeded()

        initAppUpdateManager()
    }

    private fun observeNetworkStatus() {
        LiveDataNetworkStatus(context = this).distinctUntilChanged().observe(this) { isAvailable ->
            SentryLog.d("Internet availability", if (isAvailable) "Available" else "Unavailable")
            Sentry.addBreadcrumb(Breadcrumb().apply {
                category = "Network"
                message = "Internet access is available : $isAvailable"
                level = if (isAvailable) SentryLevel.INFO else SentryLevel.WARNING
            })
            mainViewModel.isInternetAvailable.value = isAvailable
        }
    }

    private fun observeDeletedMessages() = with(mainViewModel) {
        deletedMessages.observe(owner = this@MainActivity) {
            if (it.isNotEmpty()) {
                handleDeletedMessages(it)
                deletedMessages.value = emptySet()
            }
        }
    }

    private fun observeDeleteThreadTrigger() {
        mainViewModel.deleteThreadOrMessageTrigger.observe(this) { descriptionDialog.resetLoadingAndDismiss() }
    }

    private fun observeDraftWorkerResults() {
        WorkerUtils.flushWorkersBefore(context = this, lifecycleOwner = this) {
            val treatedWorkInfoUuids = mutableSetOf<UUID>()

            draftsActionsWorkerScheduler.getCompletedWorkInfoLiveData().observe(this) {
                it.forEach { workInfo ->
                    if (!treatedWorkInfoUuids.add(workInfo.id)) return@forEach

                    with(workInfo.outputData) {
                        refreshDraftFolderIfNeeded()
                        displayCompletedDraftWorkerResults()
                    }
                }
            }

            val treatedFailedWorkInfoUuids = mutableSetOf<UUID>()

            draftsActionsWorkerScheduler.getFailedWorkInfoLiveData().observe(this) {
                it.forEach { workInfo ->
                    if (!treatedFailedWorkInfoUuids.add(workInfo.id)) return@forEach

                    with(workInfo.outputData) {
                        refreshDraftFolderIfNeeded()
                        val errorRes = getInt(DraftsActionsWorker.ERROR_MESSAGE_RESID_KEY, 0)
                        if (errorRes > 0) mainViewModel.snackBarManager.setValue(getString(errorRes))
                    }
                }
            }
        }
    }

    private fun Data.displayCompletedDraftWorkerResults() {
        getString(DraftsActionsWorker.RESULT_DRAFT_ACTION_KEY)?.let { draftAction ->
            when (draftAction.toEnumOrThrow<DraftAction>()) {
                DraftAction.SAVE -> {
                    val associatedMailboxUuid = getString(DraftsActionsWorker.ASSOCIATED_MAILBOX_UUID_KEY)
                    val remoteDraftUuid = getString(DraftsActionsWorker.REMOTE_DRAFT_UUID_KEY)
                    if (associatedMailboxUuid != null && remoteDraftUuid != null) {
                        showSavedDraftSnackBar(associatedMailboxUuid, remoteDraftUuid)
                    }
                }
                DraftAction.SEND -> showSentDraftSnackBar()
            }
        }
    }

    private fun Data.refreshDraftFolderIfNeeded() {
        val userId = getInt(DraftsActionsWorker.RESULT_USER_ID_KEY, 0)
        if (userId != AccountUtils.currentUserId) return

        getLong(DraftsActionsWorker.BIGGEST_SCHEDULED_DATE_KEY, 0).takeIf { it > 0 }?.let { scheduledDate ->
            mainViewModel.refreshDraftFolderWhenDraftArrives(scheduledDate)
        }
    }

    private fun showSavedDraftSnackBar(associatedMailboxUuid: String, remoteDraftUuid: String) {
        mainViewModel.snackBarManager.setValue(
            title = getString(R.string.snackbarDraftSaved),
            buttonTitle = R.string.actionDelete,
            customBehavior = {
                trackEvent("snackbar", "deleteDraft")
                mainViewModel.deleteDraft(associatedMailboxUuid, remoteDraftUuid)
            },
        )
    }

    // Still display the snackbar even if it took three times 10 seconds of timeout to succeed
    private fun showSentDraftSnackBar() {
        showSendingSnackBarTimer.cancel()
        mainViewModel.snackBarManager.setValue(getString(R.string.snackbarEmailSent))
    }

    private fun loadCurrentMailbox() {
        mainViewModel.loadCurrentMailboxFromLocal().observe(this) {

            lifecycleScope.launch {
                repeatOnLifecycle(State.STARTED) {
                    mainViewModel.refreshEverything()
                }
            }

            scheduleDraftActionsWorkWithDelay()
        }
    }

    /**
     * We want to scheduleWork after a delay in the off chance where we came back from NewMessageActivity while an Activity
     * recreation got triggered.
     *
     * We need to give time to the NewMessageActivity to save the last state of the draft in realm and then scheduleWork on its
     * own. Not waiting would scheduleWork before NewMessageActivity has time to write to realm and schedule its own worker. This
     * would result in an attempt to save any temporary draft saved to realm because of saveDraftDebouncing() effectively sending
     * a second unwanted draft.
     */
    private fun scheduleDraftActionsWorkWithDelay() = lifecycleScope.launch(Dispatchers.IO) {
        delay(1_000L)
        draftsActionsWorkerScheduler.scheduleWork()
    }

    override fun onStart() {
        super.onStart()

        localSettings.apply {
            appLaunches++
            appReviewLaunches--
        }

        showUpdateAvailable()
        showSyncDiscovery()
    }

    override fun onResume() {
        super.onResume()
        playServicesUtils.checkPlayServices(this)

        mainViewModel.checkAppUpdateStatus()

        if (binding.drawerLayout.isOpen) colorSystemBarsWithMenuDrawer(UiUtils.FULLY_SLID)
    }

    private fun handleOnBackPressed() = with(binding) {

        fun closeDrawer() {
            (menuDrawerFragmentContainer.getFragment() as? MenuDrawerFragment)?.closeDrawer()
        }

        fun closeMultiSelect() {
            mainViewModel.isMultiSelectOn = false
        }

        fun popBack() {
            val fragment = currentFragment
            if (fragment is TwoPaneFragment) fragment.handleOnBackPressed() else navController.popBackStack()
        }

        onBackPressedDispatcher.addCallback(this@MainActivity) {
            when {
                drawerLayout.isOpen -> closeDrawer()
                mainViewModel.isMultiSelectOn -> closeMultiSelect()
                else -> popBack()
            }
        }
    }

    override fun onStop() {
        descriptionDialog.resetLoadingAndDismiss()
        unregisterAppUpdateListener()
        super.onStop()
    }

    override fun onDestroy() {
        binding.drawerLayout.removeDrawerListener(drawerListener)
        super.onDestroy()
    }

    private fun setupSnackBar() {

        fun getAnchor(): View? {
            val fragment = currentFragment
            return if (fragment is TwoPaneFragment) fragment.getAnchor() else null
        }

        mainViewModel.snackBarManager.setup(
            view = binding.root,
            activity = this,
            getAnchor = ::getAnchor,
            onUndoData = {
                trackEvent("snackbar", "undo")
                mainViewModel.undoAction(it)
            },
        )
    }

    private fun setupNavController() {
        navController.addOnDestinationChangedListener { _, destination, arguments ->
            onDestinationChanged(destination, arguments)
        }
    }

    private fun setupMenuDrawerCallbacks() = with(binding) {
        (menuDrawerFragmentContainer.getFragment() as? MenuDrawerFragment)?.exitDrawer = { drawerLayout.close() }
    }

    private fun registerMainPermissions() {
        permissionUtils.registerMainPermissions { permissionsResults ->
            if (permissionsResults[Manifest.permission.READ_CONTACTS] == true) mainViewModel.updateUserInfo()
        }
    }

    // This `SuppressLint` seems useless, but it's for the CI. Don't remove it.
    @SuppressLint("RestrictedApi")
    private fun onDestinationChanged(destination: NavDestination, arguments: Bundle?) {

        SentryDebug.addNavigationBreadcrumb(destination.displayName, arguments)
        trackDestination(destination)

        updateColorsWhenDestinationChanged(destination.id)
        setDrawerLockMode(destination.id == R.id.threadListFragment)

        previousDestinationId = destination.id
    }

    private fun updateColorsWhenDestinationChanged(destinationId: Int) {

        when (destinationId) {
            R.id.junkBottomSheetDialog,
            R.id.messageActionsBottomSheetDialog,
            R.id.replyBottomSheetDialog,
            R.id.detailedContactBottomSheetDialog,
            R.id.threadActionsBottomSheetDialog,
            R.id.attachmentActionsBottomSheetDialog,
            R.id.downloadAttachmentProgressDialog -> null
            R.id.searchFragment -> R.color.backgroundColor
            else -> R.color.backgroundHeaderColor
        }?.let { statusBarColor ->
            window.statusBarColor = getColor(statusBarColor)
        }

        when (destinationId) {
            R.id.messageActionsBottomSheetDialog,
            R.id.replyBottomSheetDialog,
            R.id.detailedContactBottomSheetDialog,
            R.id.threadActionsBottomSheetDialog -> R.color.backgroundColorSecondary
            R.id.threadListFragment -> if (mainViewModel.isMultiSelectOn) R.color.elevatedBackground else R.color.backgroundColor
            else -> R.color.backgroundColor
        }.let { navigationBarColor ->
            window.updateNavigationBarColor(getColor(navigationBarColor))
        }
    }

    fun setDrawerLockMode(isUnlocked: Boolean) {
        val drawerLockMode = if (isUnlocked) DrawerLayout.LOCK_MODE_UNLOCKED else DrawerLayout.LOCK_MODE_LOCKED_CLOSED
        binding.drawerLayout.setDrawerLockMode(drawerLockMode)
    }

    private fun colorSystemBarsWithMenuDrawer(@FloatRange(0.0, 1.0) slideOffset: Float) {
        window.progressivelyColorSystemBars(
            slideOffset = slideOffset,
            statusBarColorFrom = backgroundHeaderColor,
            statusBarColorTo = menuDrawerBackgroundColor,
            navBarColorFrom = backgroundColor,
            navBarColorTo = menuDrawerBackgroundColor,
        )
    }

    private fun initAppUpdateManager() {
        initAppUpdateManager(
            context = this,
            onUpdateDownloaded = { mainViewModel.toggleAppUpdateStatus(isUpdateDownloaded = true) },
            onUpdateInstalled = {
                Sentry.captureMessage("InstallStateUpdateListener called ’state == INSTALLED’", SentryLevel.DEBUG)
                mainViewModel.toggleAppUpdateStatus(isUpdateDownloaded = false)
            },
        )
    }

    private fun showUpdateAvailable() = with(localSettings) {
        if (isUserWantingUpdates || (appLaunches != 0 && appLaunches % 10 == 0)) {
            checkUpdateIsAvailable(
                appId = BuildConfig.APPLICATION_ID,
                versionCode = BuildConfig.VERSION_CODE,
                inAppResultLauncher = inAppUpdateResultLauncher,
                onFDroidResult = { updateIsAvailable ->
                    if (updateIsAvailable) navController.navigate(R.id.updateAvailableBottomSheetDialog)
                },
            )
        }
    }

    private fun showSyncDiscovery() = with(localSettings) {
        if (showSyncDiscoveryBottomSheet && appLaunches > 5 && !isUserAlreadySynchronized()) {
            showSyncDiscoveryBottomSheet = false
            navController.navigate(R.id.syncDiscoveryBottomSheetDialog)
        }
    }

    private fun showAppReview() = with(localSettings) {
        if (showAppReviewDialog && appReviewLaunches < 0) {
            appReviewLaunches = LocalSettings.DEFAULT_APP_REVIEW_LAUNCHES
            trackAppReviewEvent("presentAlert", TrackerAction.DATA)
            titleDialog.show(
                title = R.string.reviewAlertTitle,
                onPositiveButtonClicked = {
                    trackAppReviewEvent("like")
                    showAppReviewDialog = false
                    launchInAppReview()
                },
                onNegativeButtonClicked = {
                    trackAppReviewEvent("dislike")
                    openUrl(getString(R.string.urlUserReportAndroid))
                },
            )
        }
    }

    private fun showEasterXMas() {

        val calendar = Calendar.getInstance()
        val month = calendar.get(Calendar.MONTH)
        val day = calendar.get(Calendar.DAY_OF_MONTH)

        if (month == Calendar.DECEMBER && day <= 25) {
            binding.easterEggXMas.apply {
                isVisible = true
                playAnimation()
            }
            Sentry.withScope { scope ->
                scope.level = SentryLevel.INFO
                Sentry.captureMessage("Easter egg XMas has been triggered! Woohoo!")
            }
            trackEasterEggEvent("xmas${Date().year()}")
        }
    }

    fun navigateToNewMessageActivity(args: Bundle? = null) {
        val intent = Intent(this, NewMessageActivity::class.java)
        args?.let(intent::putExtras)
        newMessageActivityResultLauncher.launch(intent)
    }

    fun navigateToSyncAutoConfigActivity() {
        syncAutoConfigActivityResultLauncher.launch(Intent(this, SyncAutoConfigActivity::class.java))
    }

<<<<<<< HEAD
    fun openDrawerLayout() {
        binding.drawerLayout.open()
    }

    fun onEasterEggConfettiClicked(matomoValue: String) {

        val currentTime = System.currentTimeMillis()

        if (easterEggConfettiTime == 0L || currentTime - easterEggConfettiTime > EASTER_EGG_CONFETTI_TRIGGER_DELAY) {
            easterEggConfettiTime = currentTime
            easterEggConfettiCount = 1
        } else {
            easterEggConfettiCount++
        }

        if (easterEggConfettiCount == EASTER_EGG_CONFETTI_TRIGGER_TAPS) {
            easterEggConfettiCount = 0
            ConfettiUtils.triggerEasterEggConfetti(binding.easterEggConfettiContainer, matomoValue)
        }
    }
=======
    fun getConfettiContainer(): ViewGroup = binding.easterEggConfettiContainer
>>>>>>> 3574777e

    companion object {
        const val DRAFT_ACTION_KEY = "draftAction"
        const val SYNC_AUTO_CONFIG_KEY = "syncAutoConfigKey"
        const val SYNC_AUTO_CONFIG_SUCCESS = "syncAutoConfigSuccess"
        const val SYNC_AUTO_CONFIG_ALREADY_SYNC = "syncAutoConfigAlreadySync"

<<<<<<< HEAD
        private const val EASTER_EGG_CONFETTI_TRIGGER_TAPS = 3
        private const val EASTER_EGG_CONFETTI_TRIGGER_DELAY = 1_000L
=======
        private const val FULLY_SLID = 1.0f
>>>>>>> 3574777e
    }
}<|MERGE_RESOLUTION|>--- conflicted
+++ resolved
@@ -556,42 +556,16 @@
         syncAutoConfigActivityResultLauncher.launch(Intent(this, SyncAutoConfigActivity::class.java))
     }
 
-<<<<<<< HEAD
     fun openDrawerLayout() {
         binding.drawerLayout.open()
     }
 
-    fun onEasterEggConfettiClicked(matomoValue: String) {
-
-        val currentTime = System.currentTimeMillis()
-
-        if (easterEggConfettiTime == 0L || currentTime - easterEggConfettiTime > EASTER_EGG_CONFETTI_TRIGGER_DELAY) {
-            easterEggConfettiTime = currentTime
-            easterEggConfettiCount = 1
-        } else {
-            easterEggConfettiCount++
-        }
-
-        if (easterEggConfettiCount == EASTER_EGG_CONFETTI_TRIGGER_TAPS) {
-            easterEggConfettiCount = 0
-            ConfettiUtils.triggerEasterEggConfetti(binding.easterEggConfettiContainer, matomoValue)
-        }
-    }
-=======
     fun getConfettiContainer(): ViewGroup = binding.easterEggConfettiContainer
->>>>>>> 3574777e
 
     companion object {
         const val DRAFT_ACTION_KEY = "draftAction"
         const val SYNC_AUTO_CONFIG_KEY = "syncAutoConfigKey"
         const val SYNC_AUTO_CONFIG_SUCCESS = "syncAutoConfigSuccess"
         const val SYNC_AUTO_CONFIG_ALREADY_SYNC = "syncAutoConfigAlreadySync"
-
-<<<<<<< HEAD
-        private const val EASTER_EGG_CONFETTI_TRIGGER_TAPS = 3
-        private const val EASTER_EGG_CONFETTI_TRIGGER_DELAY = 1_000L
-=======
-        private const val FULLY_SLID = 1.0f
->>>>>>> 3574777e
     }
 }