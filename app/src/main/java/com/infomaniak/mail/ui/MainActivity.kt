/*
 * Infomaniak kMail - Android
 * Copyright (C) 2022 Infomaniak Network SA
 *
 * This program is free software: you can redistribute it and/or modify
 * it under the terms of the GNU General Public License as published by
 * the Free Software Foundation, either version 3 of the License, or
 * (at your option) any later version.
 *
 * This program is distributed in the hope that it will be useful,
 * but WITHOUT ANY WARRANTY; without even the implied warranty of
 * MERCHANTABILITY or FITNESS FOR A PARTICULAR PURPOSE.  See the
 * GNU General Public License for more details.
 *
 * You should have received a copy of the GNU General Public License
 * along with this program.  If not, see <http://www.gnu.org/licenses/>.
 */
package com.infomaniak.mail.ui

import android.Manifest
import android.graphics.Color
import android.os.Bundle
import android.util.Log
import android.view.View
import androidx.activity.result.ActivityResultLauncher
import androidx.activity.result.contract.ActivityResultContracts
import androidx.activity.viewModels
import androidx.core.graphics.toColor
import androidx.core.graphics.toColorInt
import androidx.drawerlayout.widget.DrawerLayout
import androidx.drawerlayout.widget.DrawerLayout.LOCK_MODE_LOCKED_CLOSED
import androidx.drawerlayout.widget.DrawerLayout.LOCK_MODE_UNLOCKED
import androidx.navigation.NavDestination
import androidx.navigation.fragment.NavHostFragment
import com.infomaniak.lib.core.utils.LiveDataNetworkStatus
import com.infomaniak.lib.core.utils.requestPermissionsIsPossible
import com.infomaniak.mail.R
import com.infomaniak.mail.databinding.ActivityMainBinding
import com.infomaniak.mail.ui.main.menu.MenuDrawerFragment
import com.infomaniak.mail.utils.UiUtils
import io.sentry.Breadcrumb
import io.sentry.Sentry
import io.sentry.SentryLevel

class MainActivity : ThemedActivity() {

    // This binding is not private because it's used in ThreadListFragment (`(activity as? MainActivity)?.binding`)
    val binding by lazy { ActivityMainBinding.inflate(layoutInflater) }
    private val mainViewModel: MainViewModel by viewModels()

<<<<<<< HEAD
    val binding: ActivityMainBinding by lazy { ActivityMainBinding.inflate(layoutInflater) }

    private lateinit var contactPermissionResultLauncher: ActivityResultLauncher<String>

    lateinit var backgroundColor: Color
    lateinit var backgroundHeaderColor: Color
=======
    private val backgroundColor: Color by lazy { getColor(R.color.backgroundColor).toColor() }
    private val backgroundHeaderColor: Color by lazy { getColor(R.color.backgroundHeaderColor).toColor() }
>>>>>>> 9d18a57a

    private val drawerListener = object : DrawerLayout.DrawerListener {
        override fun onDrawerSlide(drawerView: View, slideOffset: Float) {
            window.statusBarColor = UiUtils.pointBetweenColors(backgroundHeaderColor, backgroundColor, slideOffset).toColorInt()
        }

        override fun onDrawerOpened(drawerView: View) {
            window.statusBarColor = getColor(R.color.backgroundColor)
            (binding.menuDrawerFragment.getFragment() as? MenuDrawerFragment)?.onDrawerOpened()
        }

        override fun onDrawerClosed(drawerView: View) {
            (binding.menuDrawerFragment.getFragment() as? MenuDrawerFragment)?.closeDropdowns()
        }

        override fun onDrawerStateChanged(newState: Int) = Unit
    }

    override fun onCreate(savedInstanceState: Bundle?) {
        super.onCreate(savedInstanceState)
        setContentView(binding.root)

        // TODO: Does the NewMessageActivity still crash when there is too much recipients?
        listenToNetworkStatus()
        binding.drawerLayout.addDrawerListener(drawerListener)

        setupNavController()
        setupMenuDrawerCallbacks()

        mainViewModel.listenToRealmMergedContacts()
        requestContactsPermission()
    }

    private fun requestContactsPermission() {
        if (requestPermissionsIsPossible(arrayOf(Manifest.permission.READ_CONTACTS))) {
            contactPermissionResultLauncher =
                registerForActivityResult(ActivityResultContracts.RequestPermission()) { authorized ->
                    if (authorized) mainViewModel.updateUserInfo()
                }
            contactPermissionResultLauncher.launch(Manifest.permission.READ_CONTACTS)
        }
    }

    private fun listenToNetworkStatus() {
        LiveDataNetworkStatus(this).observe(this) { isAvailable ->
            Log.d("Internet availability", if (isAvailable) "Available" else "Unavailable")
            Sentry.addBreadcrumb(Breadcrumb().apply {
                category = "Network"
                message = "Internet access is available : $isAvailable"
                level = if (isAvailable) SentryLevel.INFO else SentryLevel.WARNING
            })
            mainViewModel.isInternetAvailable.value = isAvailable
            if (isAvailable) {
                // lifecycleScope.launch(Dispatchers.IO) { AccountUtils.updateCurrentUserAndDrives(this@MainActivity) } // TODO?
            }
        }
    }

    private fun setupNavController() {
        (supportFragmentManager.findFragmentById(R.id.hostFragment) as NavHostFragment)
            .navController
            .addOnDestinationChangedListener { _, destination, _ -> onDestinationChanged(destination) }
    }

    private fun onDestinationChanged(destination: NavDestination) {
        Sentry.addBreadcrumb(Breadcrumb().apply {
            category = "Navigation"
            message = "Accessed to destination : ${destination.displayName}"
            level = SentryLevel.INFO
        })

        setDrawerLockMode(destination.id == R.id.threadListFragment)

        when (destination.id) {
            R.id.messageActionBottomSheetDialog,
            R.id.replyBottomSheetDialog,
            R.id.detailedContactBottomSheetDialog,
            R.id.threadActionsBottomSheetDialog -> null
            R.id.searchFragment, R.id.threadFragment -> R.color.backgroundColor
            else -> R.color.backgroundHeaderColor
        }?.let {
            window.statusBarColor = getColor(it)
        }

        window.navigationBarColor = getColor(
            when (destination.id) {
                R.id.threadFragment -> R.color.backgroundQuickActions
                else -> R.color.backgroundColor
            }
        )

        // TODO: Matomo
        // with(destination) {
        //     application.trackScreen(displayName.substringAfter("${BuildConfig.APPLICATION_ID}:id"), label.toString())
        // }
    }

    override fun onBackPressed(): Unit = with(binding) {
        if (drawerLayout.isOpen) {
            (menuDrawerFragment.getFragment() as? MenuDrawerFragment)?.closeDrawer()
        } else {
            super.onBackPressed()
        }
    }

    private fun setupMenuDrawerCallbacks() = with(binding) {
        (menuDrawerFragment.getFragment() as? MenuDrawerFragment)?.apply {
            exitDrawer = { drawerLayout.close() }
            isDrawerOpen = { drawerLayout.isOpen }
        }
    }

    private fun setDrawerLockMode(isUnlocked: Boolean) {
        binding.drawerLayout.setDrawerLockMode(if (isUnlocked) LOCK_MODE_UNLOCKED else LOCK_MODE_LOCKED_CLOSED)
    }

    override fun onDestroy() {
        binding.drawerLayout.removeDrawerListener(drawerListener)
        super.onDestroy()
    }
}<|MERGE_RESOLUTION|>--- conflicted
+++ resolved
@@ -48,17 +48,10 @@
     val binding by lazy { ActivityMainBinding.inflate(layoutInflater) }
     private val mainViewModel: MainViewModel by viewModels()
 
-<<<<<<< HEAD
-    val binding: ActivityMainBinding by lazy { ActivityMainBinding.inflate(layoutInflater) }
-
     private lateinit var contactPermissionResultLauncher: ActivityResultLauncher<String>
 
-    lateinit var backgroundColor: Color
-    lateinit var backgroundHeaderColor: Color
-=======
     private val backgroundColor: Color by lazy { getColor(R.color.backgroundColor).toColor() }
     private val backgroundHeaderColor: Color by lazy { getColor(R.color.backgroundHeaderColor).toColor() }
->>>>>>> 9d18a57a
 
     private val drawerListener = object : DrawerLayout.DrawerListener {
         override fun onDrawerSlide(drawerView: View, slideOffset: Float) {
