--- conflicted
+++ resolved
@@ -20,9 +20,6 @@
 import android.util.Log
 import androidx.lifecycle.MutableLiveData
 import androidx.lifecycle.ViewModel
-<<<<<<< HEAD
-import com.infomaniak.mail.data.models.user.UserPreferences.ThreadMode
-=======
 import androidx.lifecycle.viewModelScope
 import com.infomaniak.mail.data.api.ApiRepository
 import com.infomaniak.mail.data.api.ApiRepository.OFFSET_FIRST_PAGE
@@ -46,7 +43,7 @@
 import kotlinx.coroutines.Dispatchers
 import kotlinx.coroutines.launch
 import kotlinx.coroutines.withContext
->>>>>>> 975433f6
+import com.infomaniak.mail.data.models.user.UserPreferences.ThreadMode
 
 class MainViewModel : ViewModel() {
 
@@ -61,12 +58,10 @@
     }
 
     val isInternetAvailable = MutableLiveData(false)
-<<<<<<< HEAD
-    var threadDisplayMode = ThreadMode.THREADS
-=======
     var canContinueToPaginate = true
     var currentOffset = OFFSET_FIRST_PAGE
     var isDownloadingChanges = false
+    var threadDisplayMode = ThreadMode.THREADS
 
     fun close() {
         Log.i(TAG, "close")
@@ -299,5 +294,4 @@
             }
         }
     }
->>>>>>> 975433f6
 }