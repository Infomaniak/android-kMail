--- conflicted
+++ resolved
@@ -1,6 +1,6 @@
 /*
  * Infomaniak Mail - Android
- * Copyright (C) 2022-2023 Infomaniak Network SA
+ * Copyright (C) 2022-2024 Infomaniak Network SA
  *
  * This program is free software: you can redistribute it and/or modify
  * it under the terms of the GNU General Public License as published by
@@ -68,11 +68,8 @@
 import com.infomaniak.mail.databinding.FragmentThreadListBinding
 import com.infomaniak.mail.ui.MainActivity
 import com.infomaniak.mail.ui.alertDialogs.DescriptionAlertDialog
-<<<<<<< HEAD
+import com.infomaniak.mail.ui.main.settings.swipe.SwipeActionsSettingsFragment
 import com.infomaniak.mail.ui.main.thread.ThreadFragment
-=======
-import com.infomaniak.mail.ui.main.settings.swipe.SwipeActionsSettingsFragment
->>>>>>> 3573f373
 import com.infomaniak.mail.ui.newMessage.NewMessageActivityArgs
 import com.infomaniak.mail.utils.*
 import com.infomaniak.mail.utils.RealmChangesBinding.Companion.bindResultsChangeToAdapter
@@ -607,11 +604,6 @@
         threadListViewModel.updatedAtTrigger.observe(viewLifecycleOwner) { updateUpdatedAt() }
     }
 
-<<<<<<< HEAD
-    private fun observeContacts() {
-        mainViewModel.mergedContactsLive.observeNotNull(viewLifecycleOwner, threadListAdapter::updateContacts)
-    }
-
     private fun observerDraftsActionsCompletedWorks() {
 
         fun observeDraftsActions() {
@@ -625,8 +617,6 @@
         WorkerUtils.flushWorkersBefore(requireContext(), viewLifecycleOwner, ::observeDraftsActions)
     }
 
-=======
->>>>>>> 3573f373
     private fun observeFlushFolderTrigger() {
         mainViewModel.flushFolderTrigger.observe(viewLifecycleOwner) { descriptionDialog.resetLoadingAndDismiss() }
     }
@@ -645,6 +635,7 @@
                     onFailure = {
                         Sentry.captureException(it)
                         localSettings.resetUpdateSettings()
+
                         mainViewModel.snackBarManager.setValue(getString(RCore.string.errorUpdateInstall))
                     },
                 )
