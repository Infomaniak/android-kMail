/*
 * Infomaniak kMail - Android
 * Copyright (C) 2022-2023 Infomaniak Network SA
 *
 * This program is free software: you can redistribute it and/or modify
 * it under the terms of the GNU General Public License as published by
 * the Free Software Foundation, either version 3 of the License, or
 * (at your option) any later version.
 *
 * This program is distributed in the hope that it will be useful,
 * but WITHOUT ANY WARRANTY; without even the implied warranty of
 * MERCHANTABILITY or FITNESS FOR A PARTICULAR PURPOSE.  See the
 * GNU General Public License for more details.
 *
 * You should have received a copy of the GNU General Public License
 * along with this program.  If not, see <http://www.gnu.org/licenses/>.
 */
package com.infomaniak.mail.ui.main.folder

import android.os.Bundle
import android.os.CountDownTimer
import android.text.format.DateUtils
import android.transition.TransitionManager
import android.util.Log
import android.view.LayoutInflater
import android.view.View
import android.view.ViewGroup
import androidx.annotation.DrawableRes
import androidx.annotation.StringRes
import androidx.appcompat.content.res.AppCompatResources.getDrawable
import androidx.core.view.isGone
import androidx.core.view.isVisible
import androidx.fragment.app.Fragment
import androidx.fragment.app.activityViewModels
import androidx.fragment.app.viewModels
import androidx.navigation.fragment.findNavController
import androidx.recyclerview.widget.LinearLayoutManager
import androidx.recyclerview.widget.RecyclerView.Adapter.StateRestorationPolicy
import androidx.swiperefreshlayout.widget.SwipeRefreshLayout
import androidx.work.Operation.State
import androidx.work.WorkManager
import com.ernestoyaquello.dragdropswiperecyclerview.DragDropSwipeRecyclerView.ListOrientation.DirectionFlag
import com.ernestoyaquello.dragdropswiperecyclerview.DragDropSwipeRecyclerView.ListOrientation.VERTICAL_LIST_WITH_VERTICAL_DRAGGING
import com.ernestoyaquello.dragdropswiperecyclerview.listener.OnItemSwipeListener
import com.ernestoyaquello.dragdropswiperecyclerview.listener.OnItemSwipeListener.SwipeDirection
import com.ernestoyaquello.dragdropswiperecyclerview.listener.OnListScrollListener
import com.ernestoyaquello.dragdropswiperecyclerview.listener.OnListScrollListener.ScrollDirection
import com.ernestoyaquello.dragdropswiperecyclerview.listener.OnListScrollListener.ScrollState
import com.infomaniak.lib.core.MatomoCore.TrackerAction
import com.infomaniak.lib.core.utils.*
import com.infomaniak.lib.core.utils.Utils
import com.infomaniak.mail.MatomoMail.trackEvent
import com.infomaniak.mail.MatomoMail.trackMenuDrawerEvent
import com.infomaniak.mail.MatomoMail.trackMultiSelectionEvent
import com.infomaniak.mail.MatomoMail.trackNewMessageEvent
import com.infomaniak.mail.MatomoMail.trackThreadListEvent
import com.infomaniak.mail.R
import com.infomaniak.mail.data.LocalSettings
import com.infomaniak.mail.data.LocalSettings.Companion.DEFAULT_SWIPE_ACTION_LEFT
import com.infomaniak.mail.data.LocalSettings.Companion.DEFAULT_SWIPE_ACTION_RIGHT
import com.infomaniak.mail.data.LocalSettings.SwipeAction
import com.infomaniak.mail.data.LocalSettings.ThreadDensity.COMPACT
import com.infomaniak.mail.data.models.Folder
import com.infomaniak.mail.data.models.Folder.FolderRole
import com.infomaniak.mail.data.models.thread.SelectedThread
import com.infomaniak.mail.data.models.thread.Thread
import com.infomaniak.mail.data.models.thread.Thread.ThreadFilter
import com.infomaniak.mail.databinding.FragmentThreadListBinding
import com.infomaniak.mail.ui.MainActivity
import com.infomaniak.mail.ui.MainViewModel
import com.infomaniak.mail.utils.*
import com.infomaniak.mail.utils.RealmChangesBinding.Companion.bindResultsChangeToAdapter
import com.infomaniak.mail.utils.UiUtils.formatUnreadCount
import com.infomaniak.mail.workers.DraftsActionsWorker
import dagger.hilt.android.AndroidEntryPoint
import io.realm.kotlin.ext.isValid
import java.util.Date
import javax.inject.Inject
import com.infomaniak.lib.core.R as RCore

@AndroidEntryPoint
class ThreadListFragment : Fragment(), SwipeRefreshLayout.OnRefreshListener {

    private lateinit var binding: FragmentThreadListBinding
    private val mainViewModel: MainViewModel by activityViewModels()
    private val threadListViewModel: ThreadListViewModel by viewModels()

    private val threadListMultiSelection by lazy { ThreadListMultiSelection() }

    private val localSettings by lazy { LocalSettings.getInstance(requireContext()) }

    private lateinit var threadListAdapter: ThreadListAdapter
    private var lastUpdatedDate: Date? = null
    private var previousFirstMessageUid: String? = null

    @Inject
    lateinit var draftsActionsWorkerScheduler: DraftsActionsWorker.Scheduler

    private val showLoadingTimer: CountDownTimer by lazy {
        Utils.createRefreshTimer { binding.swipeRefreshLayout.isRefreshing = true }
    }

    private var canRefreshThreads = false

    override fun onCreateView(inflater: LayoutInflater, container: ViewGroup?, savedInstanceState: Bundle?): View {
        return FragmentThreadListBinding.inflate(inflater, container, false).also { binding = it }.root
    }

    override fun onViewCreated(view: View, savedInstanceState: Bundle?) {
        super.onViewCreated(view, savedInstanceState)

        setupDensityDependentUi()
        setupOnRefresh()
        setupAdapter()
        setupListeners()
        setupUserAvatar()
        setupUnreadCountChip()

        threadListMultiSelection.initMultiSelection(
            binding = binding,
            mainViewModel = mainViewModel,
            threadListFragment = this,
            threadListAdapter = threadListAdapter,
            unlockSwipeActionsIfSet = ::unlockSwipeActionsIfSet,
            localSettings = localSettings,
        )

        observeNetworkStatus()
        observeCurrentThreads()
        observeDownloadState()
        observeFilter()
        observeCurrentFolder()
        observeCurrentFolderLive()
        observeUpdatedAtTriggers()
        observeContacts()
        observerDraftsActionsCompletedWorks()
    }

    override fun onResume() = with(binding) {
        super.onResume()

        unreadCountChip.apply { isCloseIconVisible = isChecked } // TODO: Do we need this? If yes, do we need it HERE?

        if (canRefreshThreads) mainViewModel.forceRefreshThreads()
        canRefreshThreads = true

        updateSwipeActionsAccordingToSettings()
    }

    private fun updateSwipeActionsAccordingToSettings() = with(binding.threadsList) {
        behindSwipedItemBackgroundColor = localSettings.swipeLeft.getBackgroundColor(requireContext())
        behindSwipedItemBackgroundSecondaryColor = localSettings.swipeRight.getBackgroundColor(requireContext())

        behindSwipedItemIconDrawableId = localSettings.swipeLeft.iconRes
        behindSwipedItemIconSecondaryDrawableId = localSettings.swipeRight.iconRes

        unlockSwipeActionsIfSet()
    }

    private fun unlockSwipeActionsIfSet() = with(binding.threadsList) {
        val leftIsSet = localSettings.swipeLeft != SwipeAction.NONE
        if (leftIsSet) enableSwipeDirection(DirectionFlag.LEFT) else disableSwipeDirection(DirectionFlag.LEFT)

        val rightIsSet = localSettings.swipeRight != SwipeAction.NONE
        if (rightIsSet) enableSwipeDirection(DirectionFlag.RIGHT) else disableSwipeDirection(DirectionFlag.RIGHT)
    }

    override fun onRefresh() {
        mainViewModel.forceRefreshThreads()
    }

    private fun setupDensityDependentUi() = with(binding) {
        val paddingTop = resources.getDimension(RCore.dimen.marginStandardMedium).toInt()
        threadsList.setPaddingRelative(top = if (localSettings.threadDensity == COMPACT) paddingTop else 0)
    }

    private fun setupOnRefresh() {
        binding.swipeRefreshLayout.setOnRefreshListener(this)
    }

    private fun setupAdapter() = with(threadListViewModel) {

        threadListAdapter = ThreadListAdapter(
            context = requireContext(),
            threadDensity = localSettings.threadDensity,
            folderRole = mainViewModel.currentFolder.value?.role,
            contacts = mainViewModel.mergedContacts.value ?: emptyMap(),
            onSwipeFinished = { isRecoveringFinished.value = true },
            multiSelection = object : MultiSelectionListener<SelectedThread> {
                override var isEnabled by mainViewModel::isMultiSelectOn
                override val selectedItems by mainViewModel::selectedThreads
                override val publishSelectedItems = mainViewModel::publishSelectedItems
            }
        )

        binding.threadsList.apply {
            adapter = threadListAdapter
            layoutManager = LinearLayoutManager(context)
            orientation = VERTICAL_LIST_WITH_VERTICAL_DRAGGING
            disableDragDirection(DirectionFlag.UP)
            disableDragDirection(DirectionFlag.DOWN)
            disableDragDirection(DirectionFlag.RIGHT)
            disableDragDirection(DirectionFlag.LEFT)
            addStickyDateDecoration(threadListAdapter, localSettings.threadDensity)
        }

        threadListAdapter.apply {
            stateRestorationPolicy = StateRestorationPolicy.PREVENT_WHEN_EMPTY
            onThreadClicked = { thread -> navigateToThread(thread, mainViewModel) }
            onFlushClicked = { dialogTitle ->

                val trackerName = when {
                    mainViewModel.isCurrentFolderRole(FolderRole.TRASH) -> "emptyTrash"
                    mainViewModel.isCurrentFolderRole(FolderRole.DRAFT) -> "emptyDraft"
                    mainViewModel.isCurrentFolderRole(FolderRole.SPAM) -> "emptySpam"
                    else -> null
                }

                trackerName?.let { trackThreadListEvent(it) }

                createDescriptionDialog(
                    title = dialogTitle,
                    description = getString(R.string.threadListEmptyFolderAlertDescription),
                    onPositiveButtonClicked = {
                        trackThreadListEvent("${trackerName}Confirm")
                        mainViewModel.flushFolder()
                    },
                ).show()
            }
        }
    }

    private fun setupListeners() = with(binding) {

        toolbar.setNavigationOnClickListener {
            trackMenuDrawerEvent("openByButton")
            (activity as? MainActivity)?.binding?.drawerLayout?.open()
        }

        cancel.setOnClickListener {
            context.trackMultiSelectionEvent("cancel")
            mainViewModel.isMultiSelectOn = false
        }
        selectAll.setOnClickListener {
            mainViewModel.selectOrUnselectAll()
            threadListAdapter.updateSelection()
        }

        searchButton.setOnClickListener {
            safeNavigate(
                ThreadListFragmentDirections.actionThreadListFragmentToSearchFragment(dummyFolderId = mainViewModel.currentFolderId!!)
            )
        }

        userAvatar.setOnClickListener {
            safeNavigate(ThreadListFragmentDirections.actionThreadListFragmentToAccountFragment())
        }

        newMessageFab.setOnClickListener {
            trackNewMessageEvent("openFromFab")
            safeNavigate(ThreadListFragmentDirections.actionThreadListFragmentToNewMessageActivity())
        }

        threadsList.scrollListener = object : OnListScrollListener {
            override fun onListScrollStateChanged(scrollState: ScrollState) = Unit

            override fun onListScrolled(scrollDirection: ScrollDirection, distance: Int) {
                extendCollapseFab(scrollDirection)
            }
        }

        threadsList.swipeListener = object : OnItemSwipeListener<Thread> {
            override fun onItemSwiped(position: Int, direction: SwipeDirection, item: Thread): Boolean {

                val swipeAction = when (direction) {
                    SwipeDirection.LEFT_TO_RIGHT -> localSettings.swipeRight
                    SwipeDirection.RIGHT_TO_LEFT -> localSettings.swipeLeft
                    else -> throw IllegalStateException("Only SwipeDirection.LEFT_TO_RIGHT and SwipeDirection.RIGHT_TO_LEFT can be triggered")
                }

                val shouldKeepItem = performSwipeActionOnThread(swipeAction, item.uid)

                threadListAdapter.apply {
                    blockOtherSwipes()
                    notifyItemChanged(position) // Animate the swiped element back to its original position
                }

                threadListViewModel.isRecoveringFinished.value = false

                // The return value of this callback is used to determine if the
                // swiped item should be kept or deleted from the adapter's list.
                return shouldKeepItem
            }
        }
    }

    /**
     * The boolean return value is used to know if we should keep the Thread in
     * the RecyclerView (true), or remove it when the swipe is done (false).
     */
    private fun performSwipeActionOnThread(swipeAction: SwipeAction, threadUid: String): Boolean = with(mainViewModel) {

        trackEvent("swipeActions", swipeAction.matomoValue, TrackerAction.DRAG)

        val shouldKeepItem = when (swipeAction) {
            SwipeAction.TUTORIAL -> {
                setDefaultSwipeActions()
                safeNavigate(ThreadListFragmentDirections.actionThreadListFragmentToSettingsFragment())
                findNavController().navigate(R.id.swipeActionsSettingsFragment, null, getAnimatedNavOptions())
                true
            }
            SwipeAction.ARCHIVE -> {
                archiveThread(threadUid)
                isCurrentFolderRole(FolderRole.ARCHIVE)
            }
            SwipeAction.DELETE -> {
                deleteThread(threadUid)
                false
            }
            SwipeAction.FAVORITE -> {
                toggleThreadFavoriteStatus(threadUid)
                true
            }
            SwipeAction.MOVE -> {
                animatedNavigation(ThreadListFragmentDirections.actionThreadListFragmentToMoveFragment(arrayOf(threadUid)))
                false
            }
            SwipeAction.QUICKACTIONS_MENU -> {
                safeNavigate(ThreadListFragmentDirections.actionThreadListFragmentToThreadActionsBottomSheetDialog(threadUid))
                true
            }
            SwipeAction.READ_UNREAD -> {
                toggleThreadSeenStatus(threadUid)
                currentFilter.value != ThreadFilter.UNSEEN
            }
            SwipeAction.SPAM -> {
                toggleThreadSpamStatus(threadUid)
                false
            }
            SwipeAction.POSTPONE -> {
                notYetImplemented()
                true
            }
            SwipeAction.NONE -> throw IllegalStateException("Cannot swipe on an action which is not set")
        }

        return shouldKeepItem
    }

    private fun setDefaultSwipeActions() = with(localSettings) {
        if (swipeRight == SwipeAction.TUTORIAL) swipeRight = DEFAULT_SWIPE_ACTION_RIGHT
        if (swipeLeft == SwipeAction.TUTORIAL) swipeLeft = DEFAULT_SWIPE_ACTION_LEFT
    }

    private fun extendCollapseFab(scrollDirection: ScrollDirection) = with(binding) {
        val layoutManager = threadsList.layoutManager as LinearLayoutManager
        if (layoutManager.findFirstCompletelyVisibleItemPosition() == 0 || scrollDirection == ScrollDirection.UP) {
            newMessageFab.extend()
        } else {
            newMessageFab.shrink()
        }
    }

    private fun setupUserAvatar() {
        AccountUtils.currentUser?.let(binding.userAvatar::loadAvatar)
    }

    private fun setupUnreadCountChip() = with(binding) {
        unreadCountChip.apply {
            setOnClickListener {
                trackThreadListEvent("unreadFilter")
                isCloseIconVisible = isChecked
                mainViewModel.currentFilter.value = if (isChecked) ThreadFilter.UNSEEN else ThreadFilter.ALL
            }
        }
    }

    private fun observeNetworkStatus() {
        mainViewModel.isInternetAvailable.observe(viewLifecycleOwner) { isAvailable ->
            TransitionManager.beginDelayedTransition(binding.root)
            binding.noNetwork.isGone = isAvailable
            if (isAvailable) {
                mainViewModel.forceRefreshThreads()
            } else {
                updateThreadsVisibility()
            }
        }
    }

    private fun observeCurrentThreads() = with(threadListViewModel) {
        mainViewModel.currentThreadsLive.bindResultsChangeToAdapter(viewLifecycleOwner, threadListAdapter).apply {
            recyclerView = binding.threadsList
            beforeUpdateAdapter = { threads ->
                currentThreadsCount = threads.count()
                Log.i("UI", "Received $currentThreadsCount threads")
                updateThreadsVisibility()
            }
            waitingBeforeNotifyAdapter = isRecoveringFinished
            afterUpdateAdapter = { threads ->
                if (firstMessageHasChanged(threads)) scrollToTop()

                if (mainViewModel.currentFilter.value == ThreadFilter.UNSEEN && threads.isEmpty()) {
                    mainViewModel.currentFilter.value = ThreadFilter.ALL
                }
            }
        }
    }

    private fun observeDownloadState() {
        mainViewModel.isDownloadingChanges.observe(viewLifecycleOwner) { isDownloading ->
            if (isDownloading) {
                showLoadingTimer.start()
            } else {
                showLoadingTimer.cancel()
                binding.swipeRefreshLayout.isRefreshing = false
            }
        }
    }

    private fun observeFilter() {
        mainViewModel.currentFilter.observe(viewLifecycleOwner) {
            if (it == ThreadFilter.ALL) {
                with(binding.unreadCountChip) {
                    isChecked = false
                    isCloseIconVisible = false
                }
            }
        }
    }

    private fun observeCurrentFolder() {
        mainViewModel.currentFolder.observeNotNull(viewLifecycleOwner) { folder ->
            lastUpdatedDate = null
            displayFolderName(folder)
            threadListAdapter.updateFolderRole(folder.role)
        }
    }

    private fun observeCurrentFolderLive() = with(threadListViewModel) {
        mainViewModel.currentFolderLive.observe(viewLifecycleOwner) { folder ->
            currentFolderCursor = folder.cursor
            Log.i("UI", "Received cursor: $currentFolderCursor")
            updateThreadsVisibility()
            updateUnreadCount(folder.unreadCount)
            checkLastUpdateDay()
            updateUpdatedAt(folder.lastUpdatedAt?.toDate())
            startUpdatedAtJob()
        }
    }

    private fun observeUpdatedAtTriggers() {
        threadListViewModel.updatedAtTrigger.observe(viewLifecycleOwner) { updateUpdatedAt() }
    }

    private fun observeContacts() {
        mainViewModel.mergedContacts.observeNotNull(viewLifecycleOwner, threadListAdapter::updateContacts)
    }

    private fun observerDraftsActionsCompletedWorks() {
        fun observeDraftsActions() {
<<<<<<< HEAD
            draftsActionsWorkerScheduler.getCompletedWorkInfosLiveData().observe(viewLifecycleOwner) {
=======
            DraftsActionsWorker.getCompletedWorkInfosLiveData(requireContext()).observe(viewLifecycleOwner) {

                it.forEach { workInfo ->
                    workInfo.outputData
                        .getIntArray(DraftsActionsWorker.ERROR_MESSAGE_RESID_KEY)
                        ?.forEach(requireContext()::showToast)
                }

>>>>>>> 317d1e6f
                mainViewModel.currentFolder.value?.let { folder ->
                    if (folder.isValid() && folder.role == FolderRole.DRAFT) mainViewModel.forceRefreshThreads()
                }
            }
        }

        WorkManager.getInstance(requireContext()).pruneWork().state.observe(viewLifecycleOwner) {
            if (it is State.FAILURE || it is State.SUCCESS) observeDraftsActions()
        }
    }

    private fun checkLastUpdateDay() {
        if (lastUpdatedDate?.isToday() == false) mainViewModel.forceTriggerCurrentFolder()
    }

    private fun updateUpdatedAt(newLastUpdatedDate: Date? = null) {

        newLastUpdatedDate?.let { lastUpdatedDate = it }
        val lastUpdatedAt = lastUpdatedDate

        val ago = when {
            lastUpdatedAt == null -> null
            Date().time - lastUpdatedAt.time < DateUtils.MINUTE_IN_MILLIS -> getString(R.string.threadListHeaderLastUpdateNow)
            else -> DateUtils.getRelativeTimeSpanString(lastUpdatedAt.time).toString().replaceFirstChar { it.lowercaseChar() }
        }

        binding.updatedAt.text = when (ago) {
            null -> getString(R.string.noUpdatedAt)
            else -> getString(R.string.threadListHeaderLastUpdate, ago)
        }
    }

    private fun updateUnreadCount(unreadCount: Int) {
        binding.unreadCountChip.apply {
            text = resources.getQuantityString(R.plurals.threadListHeaderUnreadCount, unreadCount, formatUnreadCount(unreadCount))
            isGone = unreadCount == 0 || mainViewModel.isMultiSelectOn
        }
    }

    private fun displayFolderName(folder: Folder) {
        val folderName = folder.getLocalizedName(binding.context)
        Log.i("UI", "Received folder name: $folderName")
        binding.toolbar.title = folderName
    }

    private fun updateThreadsVisibility() = with(mainViewModel) {

        val thereAreThreads = (threadListViewModel.currentThreadsCount ?: 0) > 0
        val filterIsEnabled = currentFilter.value != ThreadFilter.ALL
        val cursorIsNull = threadListViewModel.currentFolderCursor == null
        val isNetworkConnected = isInternetAvailable.value == true
        val isBooting = threadListViewModel.currentThreadsCount == null && !cursorIsNull && isNetworkConnected
        val shouldDisplayThreadsView = isBooting || thereAreThreads || filterIsEnabled || (cursorIsNull && isNetworkConnected)

        when {
            shouldDisplayThreadsView -> binding.emptyStateView.isGone = true
            cursorIsNull -> setEmptyState(EmptyState.NETWORK)
            isCurrentFolderRole(FolderRole.INBOX) -> setEmptyState(EmptyState.INBOX)
            isCurrentFolderRole(FolderRole.TRASH) -> setEmptyState(EmptyState.TRASH)
            else -> setEmptyState(EmptyState.FOLDER)
        }
    }

    private fun setEmptyState(emptyState: EmptyState) {
        binding.emptyStateView.apply {
            illustration = getDrawable(context, emptyState.drawableId)
            title = getString(emptyState.titleId)
            description = getString(emptyState.descriptionId)
            isVisible = true
        }
    }

    private fun firstMessageHasChanged(threads: List<Thread>): Boolean {
        val firstMessageCustomUid = "${threads.firstOrNull()?.uid}_${AccountUtils.currentMailboxId}"
        return (firstMessageCustomUid != previousFirstMessageUid).also {
            previousFirstMessageUid = firstMessageCustomUid
        }
    }

    private fun scrollToTop() = binding.threadsList.layoutManager?.scrollToPosition(0)

    private enum class EmptyState(
        @DrawableRes val drawableId: Int,
        @StringRes val titleId: Int,
        @StringRes val descriptionId: Int,
    ) {
        NETWORK(R.drawable.ic_empty_state_network, R.string.emptyStateNetworkTitle, R.string.emptyStateNetworkDescription),
        INBOX(R.drawable.ic_empty_state_inbox, R.string.emptyStateInboxTitle, R.string.emptyStateInboxDescription),
        TRASH(R.drawable.ic_empty_state_trash, R.string.emptyStateTrashTitle, R.string.emptyStateTrashDescription),
        FOLDER(R.drawable.ic_empty_state_folder, R.string.emptyStateFolderTitle, R.string.emptyStateFolderDescription),
    }
}<|MERGE_RESOLUTION|>--- conflicted
+++ resolved
@@ -458,10 +458,7 @@
 
     private fun observerDraftsActionsCompletedWorks() {
         fun observeDraftsActions() {
-<<<<<<< HEAD
             draftsActionsWorkerScheduler.getCompletedWorkInfosLiveData().observe(viewLifecycleOwner) {
-=======
-            DraftsActionsWorker.getCompletedWorkInfosLiveData(requireContext()).observe(viewLifecycleOwner) {
 
                 it.forEach { workInfo ->
                     workInfo.outputData
@@ -469,7 +466,6 @@
                         ?.forEach(requireContext()::showToast)
                 }
 
->>>>>>> 317d1e6f
                 mainViewModel.currentFolder.value?.let { folder ->
                     if (folder.isValid() && folder.role == FolderRole.DRAFT) mainViewModel.forceRefreshThreads()
                 }
