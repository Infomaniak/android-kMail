--- conflicted
+++ resolved
@@ -26,12 +26,8 @@
 import androidx.core.view.isGone
 import androidx.core.view.isVisible
 import androidx.fragment.app.Fragment
-<<<<<<< HEAD
 import androidx.fragment.app.activityViewModels
 import androidx.lifecycle.lifecycleScope
-=======
-import androidx.fragment.app.viewModels
->>>>>>> 2b38dcea
 import androidx.navigation.fragment.findNavController
 import com.infomaniak.lib.core.utils.FormatterFileSize
 import com.infomaniak.lib.core.utils.UtilsUi.openUrl
@@ -39,21 +35,14 @@
 import com.infomaniak.lib.core.utils.safeNavigate
 import com.infomaniak.mail.BuildConfig
 import com.infomaniak.mail.R
-<<<<<<< HEAD
 import com.infomaniak.mail.data.cache.mailboxContent.FolderController
 import com.infomaniak.mail.data.cache.mailboxInfos.MailboxController
-=======
-import com.infomaniak.mail.data.MailData
->>>>>>> 2b38dcea
 import com.infomaniak.mail.data.models.Folder
 import com.infomaniak.mail.data.models.Folder.FolderRole
 import com.infomaniak.mail.data.models.Mailbox
 import com.infomaniak.mail.databinding.FragmentMenuDrawerBinding
 import com.infomaniak.mail.ui.LoginActivity
-<<<<<<< HEAD
 import com.infomaniak.mail.ui.main.MainViewModel
-=======
->>>>>>> 2b38dcea
 import com.infomaniak.mail.ui.main.menu.user.MenuDrawerSwitchUserMailboxesAdapter
 import com.infomaniak.mail.ui.main.thread.ThreadListFragmentDirections
 import com.infomaniak.mail.utils.*
@@ -73,7 +62,6 @@
 
     private lateinit var binding: FragmentMenuDrawerBinding
 
-<<<<<<< HEAD
     private var foldersJob: Job? = null
 
     private var inboxFolderId: String? = null
@@ -81,14 +69,6 @@
 
     private val addressAdapter = MenuDrawerSwitchUserMailboxesAdapter { selectedMailbox ->
         mainViewModel.openMailbox(selectedMailbox)
-=======
-    private val inboxFolderId: String? by lazy { MailData.foldersFlow.value?.find { it.role == FolderRole.INBOX }?.id }
-    private var canNavigate = true
-
-    private val addressAdapter = MenuDrawerSwitchUserMailboxesAdapter { selectedMailbox ->
-        viewModel.switchToMailbox(selectedMailbox)
-        // TODO: This is not enough. It won't refresh the MenuDrawer data (ex: unread counts)
->>>>>>> 2b38dcea
         closeDrawer()
     }
 
@@ -104,14 +84,8 @@
         AccountUtils.currentUser?.let(binding.userAvatarImage::loadAvatar)
         setupAdapters()
         setupListener()
-<<<<<<< HEAD
         listenToMailboxes()
         listenToCurrentMailbox()
-=======
-        listenToCurrentMailbox()
-        listenToMailboxes()
-        listenToFolders()
->>>>>>> 2b38dcea
         listenToCurrentFolder()
     }
 
@@ -143,11 +117,7 @@
             )
         }
         addAccount.setOnClickListener { startActivity(Intent(context, LoginActivity::class.java)) }
-<<<<<<< HEAD
         inboxFolder.setOnClickListener { inboxFolderId?.let(::openFolder) }
-=======
-        inboxFolder.setOnClickListener { inboxFolderId?.let { openFolder(it) } }
->>>>>>> 2b38dcea
         customFolders.setOnClickListener {
             customFoldersList.apply {
                 isVisible = !isVisible
@@ -187,7 +157,6 @@
         if (canNavigate) {
             canNavigate = false
             findNavController().navigate(destinationResId)
-<<<<<<< HEAD
         }
     }
 
@@ -199,14 +168,7 @@
     private fun listenToMailboxes() = lifecycleScope.launch(Dispatchers.IO) {
         MailboxController.getMailboxesAsync(AccountUtils.currentUserId).collect {
             withContext(Dispatchers.Main) { onMailboxesChange(it.list) }
-=======
->>>>>>> 2b38dcea
-        }
-    }
-
-
-    fun onDrawerOpened() {
-        canNavigate = true
+        }
     }
 
     private fun listenToCurrentMailbox() {
@@ -283,10 +245,7 @@
         }
     }
 
-<<<<<<< HEAD
-    private fun setCustomFolderCollapsedState() = with(binding) {
-        val currentFolder = MainViewModel.currentFolder.value
-=======
+    // TODO: duplicate?
     private fun listenToMailboxes() = with(binding) {
         viewModel.mailboxes.observeNotNull(this@MenuDrawerFragment) { mailboxes ->
             val sortedMailboxes = mailboxes.filterNot { it.mailboxId == AccountUtils.currentMailboxId }.sortMailboxes()
@@ -299,18 +258,22 @@
         viewModel.listenToMailboxes()
     }
 
+    // TODO: duplicate?
     private fun listenToFolders() {
         viewModel.folders.observeNotNull(this, ::onFoldersChange)
         viewModel.listenToFolders()
     }
 
+    // TODO: duplicate?
     private fun listenToCurrentFolder() = with(binding) {
         viewModel.currentFolder.observeNotNull(this@MenuDrawerFragment, ::onCurrentFolderChange)
         viewModel.listenToCurrentFolder()
     }
 
+    // TODO: duplicate?
     private fun onCurrentFolderChange(currentFolder: Folder) = updateSelectedItemUi(currentFolder)
 
+    // TODO: duplicate?
     private fun updateSelectedItemUi(currentFolder: Folder) = with(binding) {
         inboxFolder.setSelectedState(currentFolder.id == inboxFolderId)
         defaultFoldersAdapter.notifyItemRangeChanged(0, defaultFoldersAdapter.itemCount, Unit)
@@ -318,8 +281,7 @@
     }
 
     private fun setCustomFolderCollapsedState() = with(binding) {
-        val currentFolder = MailData.currentFolderFlow.value
->>>>>>> 2b38dcea
+        val currentFolder = MainViewModel.currentFolder.value
         val isExpanded = currentFolder != null && (currentFolder.role == null || customFoldersAdapter.itemCount == 0)
         val angleResource = if (isExpanded) R.dimen.angleViewRotated else R.dimen.angleViewNotRotated
         val angle = ResourcesCompat.getFloat(resources, angleResource)
@@ -344,16 +306,11 @@
     }
 
     private fun openFolder(folderId: String) {
-<<<<<<< HEAD
         mainViewModel.openFolder(folderId)
         closeDrawer()
     }
 
-=======
-        viewModel.openFolder(folderId)
-        closeDrawer()
-    }
-
+    // TODO: duplicate?
     private fun onFoldersChange(folders: List<Folder>) {
 
         val (inbox, defaultFolders, customFolders) = getMenuFolders(folders)
@@ -366,7 +323,6 @@
         setCustomFolderCollapsedState()
     }
 
->>>>>>> 2b38dcea
     private fun getMenuFolders(folders: List<Folder>): Triple<Folder?, List<Folder>, List<Folder>> {
         return folders.toMutableList().let { list ->
 
