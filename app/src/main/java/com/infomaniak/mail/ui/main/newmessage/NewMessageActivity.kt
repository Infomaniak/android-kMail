/*
 * Infomaniak kMail - Android
 * Copyright (C) 2022 Infomaniak Network SA
 *
 * This program is free software: you can redistribute it and/or modify
 * it under the terms of the GNU General Public License as published by
 * the Free Software Foundation, either version 3 of the License, or
 * (at your option) any later version.
 *
 * This program is distributed in the hope that it will be useful,
 * but WITHOUT ANY WARRANTY; without even the implied warranty of
 * MERCHANTABILITY or FITNESS FOR A PARTICULAR PURPOSE.  See the
 * GNU General Public License for more details.
 *
 * You should have received a copy of the GNU General Public License
 * along with this program.  If not, see <http://www.gnu.org/licenses/>.
 */
package com.infomaniak.mail.ui.main.newmessage

import android.os.Bundle
import androidx.activity.viewModels
import androidx.core.view.isGone
import androidx.core.view.isVisible
import androidx.lifecycle.lifecycleScope
import androidx.navigation.navArgs
import com.google.android.material.button.MaterialButton
import com.infomaniak.lib.core.utils.SnackbarUtils.showSnackbar
import com.infomaniak.mail.R
import com.infomaniak.mail.data.models.drafts.Draft.DraftAction
import com.infomaniak.mail.databinding.ActivityNewMessageBinding
import com.infomaniak.mail.ui.main.MainViewModel
import com.infomaniak.mail.ui.main.ThemedActivity
import com.infomaniak.mail.ui.main.newmessage.NewMessageActivity.EditorAction.*
import kotlinx.coroutines.Dispatchers
import kotlinx.coroutines.launch
import com.infomaniak.lib.core.R as RCore

class NewMessageActivity : ThemedActivity() {

<<<<<<< HEAD
    private val navigationArgs: NewMessageActivityArgs by navArgs()

    private val mainViewModel: MainViewModel by viewModels()
    private val viewModel: NewMessageViewModel by viewModels()
=======
    private val newMessageViewModel: NewMessageViewModel by viewModels()
>>>>>>> 2e5c495a

    private val binding: ActivityNewMessageBinding by lazy { ActivityNewMessageBinding.inflate(layoutInflater) }

    private val newMessageFragment: NewMessageFragment by lazy {
        supportFragmentManager.findFragmentById(R.id.fragmentContainer)?.let {
            it.childFragmentManager.primaryNavigationFragment as NewMessageFragment
        }!!
    }

    override fun onCreate(savedInstanceState: Bundle?) {
        super.onCreate(savedInstanceState)

        binding.apply {
            setContentView(root)

            toolbar.setNavigationOnClickListener { closeDraft() }

            toolbar.setOnMenuItemClickListener {
                with(newMessageFragment) {
                    if (viewModel.sendDraftAction(DraftAction.SEND, getFromMailbox().email, getSubject(), getBody())) {
                        finish()
                    } else {
                        showSnackbar(RCore.string.anErrorHasOccurred)
                    }
                    true
                }
            }

            linkEditor(editorAttachment, ATTACHMENT)
            linkEditor(editorCamera, CAMERA)
            linkEditor(editorLink, LINK)
            linkEditor(editorClock, CLOCK)

            linkEditor(editorBold, BOLD)
            linkEditor(editorItalic, ITALIC)
            linkEditor(editorUnderlined, UNDERLINE)
            linkEditor(editorStrikeThrough, STRIKE_THROUGH)
            linkEditor(editorList, UNORDERED_LIST)

            handleEditorToggle()
        }

        loadDraft()
    }

    private fun loadDraft() = with(navigationArgs) {
        lifecycleScope.launch(Dispatchers.IO) {
            val draft = if (draftResource != null && messageUid != null) {
                mainViewModel.fetchDraft(draftResource!!, messageUid!!)
            } else {
                null
            }
            viewModel.loadDraft(draft, navigationArgs.draftUuid)
        }
    }

    private fun ActivityNewMessageBinding.handleEditorToggle() {
        editorTextOptions.setOnClickListener {
            newMessageViewModel.isEditorExpanded = !newMessageViewModel.isEditorExpanded
            updateEditorVisibility(newMessageViewModel.isEditorExpanded)
        }
    }

    private fun ActivityNewMessageBinding.updateEditorVisibility(isEditorExpanded: Boolean) {
        val color = if (isEditorExpanded) R.color.pinkMail else R.color.iconColor
        val resId = if (isEditorExpanded) R.string.buttonTextOptionsClose else R.string.buttonTextOptionsOpen

        editorTextOptions.apply {
            setIconTintResource(color)
            contentDescription = getString(resId)
        }

        editorActions.isGone = isEditorExpanded
        textEditing.isVisible = isEditorExpanded
    }

    private fun linkEditor(view: MaterialButton, action: EditorAction) {
        view.setOnClickListener { newMessageViewModel.editorAction.value = action }
    }

<<<<<<< HEAD
    fun closeDraft() = with(newMessageFragment) {
        viewModel.sendDraftAction(DraftAction.SAVE, getFromMailbox().email, getSubject(), getBody())
        finish()
=======
    private fun createDraft() = with(newMessageFragment) {
        Draft().apply {
            initLocalValues("")
            // TODO: should userInformation (here 'from') be stored in mainViewModel ? see ApiRepository.getUser()
            from = realmListOf(Recipient().apply { email = getFromMailbox().email })
            subject = getSubject()
            body = getBody()
            priority = MessagePriority.Priority.NORMAL.getPriority()
        }
    }

    private fun sendMail(action: DraftAction): Boolean {
        if (newMessageViewModel.recipients.isEmpty()) return false

        val mailboxObjectId = MainViewModel.currentMailboxObjectId.value ?: return false
        lifecycleScope.launch(Dispatchers.IO) {
            MailboxController.getMailboxSync(mailboxObjectId)?.let { mailbox ->
                newMessageViewModel.sendMail(createDraft(), action, mailbox)
            }
        }

        return true
>>>>>>> 2e5c495a
    }

    fun toggleEditor(isVisible: Boolean) {
        binding.editor.isVisible = isVisible
        if (!isVisible) {
            newMessageViewModel.isEditorExpanded = false
            binding.updateEditorVisibility(false)
        }
    }

    enum class EditorAction {
        ATTACHMENT,
        CAMERA,
        LINK,
        CLOCK,
        BOLD,
        ITALIC,
        UNDERLINE,
        STRIKE_THROUGH,
        UNORDERED_LIST,
    }
}<|MERGE_RESOLUTION|>--- conflicted
+++ resolved
@@ -37,14 +37,10 @@
 
 class NewMessageActivity : ThemedActivity() {
 
-<<<<<<< HEAD
     private val navigationArgs: NewMessageActivityArgs by navArgs()
 
     private val mainViewModel: MainViewModel by viewModels()
-    private val viewModel: NewMessageViewModel by viewModels()
-=======
     private val newMessageViewModel: NewMessageViewModel by viewModels()
->>>>>>> 2e5c495a
 
     private val binding: ActivityNewMessageBinding by lazy { ActivityNewMessageBinding.inflate(layoutInflater) }
 
@@ -125,34 +121,9 @@
         view.setOnClickListener { newMessageViewModel.editorAction.value = action }
     }
 
-<<<<<<< HEAD
     fun closeDraft() = with(newMessageFragment) {
-        viewModel.sendDraftAction(DraftAction.SAVE, getFromMailbox().email, getSubject(), getBody())
+        newMessageViewModel.sendDraftAction(DraftAction.SAVE, getFromMailbox().email, getSubject(), getBody())
         finish()
-=======
-    private fun createDraft() = with(newMessageFragment) {
-        Draft().apply {
-            initLocalValues("")
-            // TODO: should userInformation (here 'from') be stored in mainViewModel ? see ApiRepository.getUser()
-            from = realmListOf(Recipient().apply { email = getFromMailbox().email })
-            subject = getSubject()
-            body = getBody()
-            priority = MessagePriority.Priority.NORMAL.getPriority()
-        }
-    }
-
-    private fun sendMail(action: DraftAction): Boolean {
-        if (newMessageViewModel.recipients.isEmpty()) return false
-
-        val mailboxObjectId = MainViewModel.currentMailboxObjectId.value ?: return false
-        lifecycleScope.launch(Dispatchers.IO) {
-            MailboxController.getMailboxSync(mailboxObjectId)?.let { mailbox ->
-                newMessageViewModel.sendMail(createDraft(), action, mailbox)
-            }
-        }
-
-        return true
->>>>>>> 2e5c495a
     }
 
     fun toggleEditor(isVisible: Boolean) {
