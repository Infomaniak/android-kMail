/*
 * Infomaniak kMail - Android
 * Copyright (C) 2022 Infomaniak Network SA
 *
 * This program is free software: you can redistribute it and/or modify
 * it under the terms of the GNU General Public License as published by
 * the Free Software Foundation, either version 3 of the License, or
 * (at your option) any later version.
 *
 * This program is distributed in the hope that it will be useful,
 * but WITHOUT ANY WARRANTY; without even the implied warranty of
 * MERCHANTABILITY or FITNESS FOR A PARTICULAR PURPOSE.  See the
 * GNU General Public License for more details.
 *
 * You should have received a copy of the GNU General Public License
 * along with this program.  If not, see <http://www.gnu.org/licenses/>.
 */
package com.infomaniak.mail.ui.main.newmessage

import android.os.Bundle
import androidx.activity.viewModels
import androidx.core.view.isGone
import androidx.core.view.isVisible
<<<<<<< HEAD
import androidx.navigation.navArgs
=======
import androidx.lifecycle.lifecycleScope
>>>>>>> 975433f6
import com.google.android.material.button.MaterialButton
import com.infomaniak.lib.core.utils.SnackbarUtils.showSnackbar
import com.infomaniak.mail.R
<<<<<<< HEAD
import com.infomaniak.mail.data.models.drafts.Draft.DraftAction
=======
import com.infomaniak.mail.data.cache.mailboxInfos.MailboxController
import com.infomaniak.mail.data.models.Draft
import com.infomaniak.mail.data.models.Draft.DraftAction
import com.infomaniak.mail.data.models.MessagePriority
import com.infomaniak.mail.data.models.MessagePriority.getPriority
import com.infomaniak.mail.data.models.Recipient
>>>>>>> 975433f6
import com.infomaniak.mail.databinding.ActivityNewMessageBinding
import com.infomaniak.mail.ui.main.MainViewModel
import com.infomaniak.mail.ui.main.ThemedActivity
import com.infomaniak.mail.ui.main.newmessage.NewMessageActivity.EditorAction.*
<<<<<<< HEAD
import com.infomaniak.lib.core.R as RCore
=======
import io.realm.kotlin.ext.realmListOf
import kotlinx.coroutines.Dispatchers
import kotlinx.coroutines.flow.firstOrNull
import kotlinx.coroutines.launch
>>>>>>> 975433f6

class NewMessageActivity : ThemedActivity() {

    private val navigationArgs: NewMessageActivityArgs by navArgs()
    private val viewModel: NewMessageViewModel by viewModels()

    private val binding: ActivityNewMessageBinding by lazy { ActivityNewMessageBinding.inflate(layoutInflater) }

    private val newMessageFragment: NewMessageFragment by lazy {
        supportFragmentManager.findFragmentById(R.id.fragmentContainer)?.let {
            it.childFragmentManager.primaryNavigationFragment as NewMessageFragment
        }!!
    }

    override fun onCreate(savedInstanceState: Bundle?) {
        super.onCreate(savedInstanceState)

        binding.apply {
            setContentView(root)

<<<<<<< HEAD
            toolbar.setNavigationOnClickListener { closeDraft() }

            toolbar.setOnMenuItemClickListener {
                with(newMessageFragment) {
                    if (viewModel.sendDraftAction(DraftAction.SEND, getFromMailbox().email, getSubject(), getBody())) {
                        finish()
                    } else {
                        showSnackbar(RCore.string.anErrorHasOccurred)
                    }
                    true
                }
=======
            toolbar.setNavigationOnClickListener {
                sendMail(DraftAction.SAVE)
                onBackPressed()
            }
            toolbar.setOnMenuItemClickListener {
                if (sendMail(DraftAction.SEND)) finish()
                true
>>>>>>> 975433f6
            }

            linkEditor(editorAttachment, ATTACHMENT)
            linkEditor(editorCamera, CAMERA)
            linkEditor(editorLink, LINK)
            linkEditor(editorClock, CLOCK)

            linkEditor(editorBold, BOLD)
            linkEditor(editorItalic, ITALIC)
            linkEditor(editorUnderlined, UNDERLINE)
            linkEditor(editorStrikeThrough, STRIKE_THROUGH)
            linkEditor(editorList, UNORDERED_LIST)

            handleEditorToggle()
        }

        with(navigationArgs) { viewModel.loadDraft(draftResource, draftUuid, messageUid) }
    }

    private fun ActivityNewMessageBinding.handleEditorToggle() {
        editorTextOptions.setOnClickListener {
            viewModel.isEditorExpanded = !viewModel.isEditorExpanded
            updateEditorVisibility(viewModel.isEditorExpanded)
        }
    }

    private fun ActivityNewMessageBinding.updateEditorVisibility(isEditorExpanded: Boolean) {
        val color = if (isEditorExpanded) R.color.pinkMail else R.color.iconColor
        val resId = if (isEditorExpanded) R.string.buttonTextOptionsClose else R.string.buttonTextOptionsOpen

        editorTextOptions.apply {
            setIconTintResource(color)
            contentDescription = getString(resId)
        }

        editorActions.isGone = isEditorExpanded
        textEditing.isVisible = isEditorExpanded
    }

    private fun linkEditor(view: MaterialButton, action: EditorAction) {
        view.setOnClickListener { viewModel.editorAction.value = action }
    }

<<<<<<< HEAD
    fun closeDraft() = with(newMessageFragment) {
        viewModel.sendDraftAction(DraftAction.SAVE, getFromMailbox().email, getSubject(), getBody())
        finish()
=======
    private fun createDraft() = with(newMessageFragment) {
        Draft().apply {
            initLocalValues("")
            // TODO: should userInformation (here 'from') be stored in mainViewModel ? see ApiRepository.getUser()
            from = realmListOf(Recipient().apply { email = getFromMailbox().email })
            subject = getSubject()
            body = getBody()
            priority = MessagePriority.Priority.NORMAL.getPriority()
        }
    }

    private fun sendMail(action: DraftAction): Boolean {
        if (viewModel.recipients.isEmpty()) return false

        val mailboxObjectId = MainViewModel.currentMailboxObjectId.value ?: return false
        lifecycleScope.launch(Dispatchers.IO) {
            MailboxController.getMailboxAsync(mailboxObjectId).firstOrNull()?.obj?.let { mailbox ->
                viewModel.sendMail(createDraft(), action, mailbox)
            }
        }

        return true
>>>>>>> 975433f6
    }

    fun toggleEditor(isVisible: Boolean) {
        binding.editor.isVisible = isVisible
        if (!isVisible) {
            viewModel.isEditorExpanded = false
            binding.updateEditorVisibility(false)
        }
    }

    enum class EditorAction {
        ATTACHMENT,
        CAMERA,
        LINK,
        CLOCK,
        BOLD,
        ITALIC,
        UNDERLINE,
        STRIKE_THROUGH,
        UNORDERED_LIST,
    }
}<|MERGE_RESOLUTION|>--- conflicted
+++ resolved
@@ -21,36 +21,27 @@
 import androidx.activity.viewModels
 import androidx.core.view.isGone
 import androidx.core.view.isVisible
-<<<<<<< HEAD
+import androidx.lifecycle.lifecycleScope
 import androidx.navigation.navArgs
-=======
-import androidx.lifecycle.lifecycleScope
->>>>>>> 975433f6
 import com.google.android.material.button.MaterialButton
 import com.infomaniak.lib.core.utils.SnackbarUtils.showSnackbar
 import com.infomaniak.mail.R
-<<<<<<< HEAD
-import com.infomaniak.mail.data.models.drafts.Draft.DraftAction
-=======
 import com.infomaniak.mail.data.cache.mailboxInfos.MailboxController
 import com.infomaniak.mail.data.models.Draft
 import com.infomaniak.mail.data.models.Draft.DraftAction
 import com.infomaniak.mail.data.models.MessagePriority
 import com.infomaniak.mail.data.models.MessagePriority.getPriority
 import com.infomaniak.mail.data.models.Recipient
->>>>>>> 975433f6
+import com.infomaniak.mail.data.models.drafts.Draft.DraftAction
 import com.infomaniak.mail.databinding.ActivityNewMessageBinding
 import com.infomaniak.mail.ui.main.MainViewModel
 import com.infomaniak.mail.ui.main.ThemedActivity
 import com.infomaniak.mail.ui.main.newmessage.NewMessageActivity.EditorAction.*
-<<<<<<< HEAD
-import com.infomaniak.lib.core.R as RCore
-=======
 import io.realm.kotlin.ext.realmListOf
 import kotlinx.coroutines.Dispatchers
 import kotlinx.coroutines.flow.firstOrNull
 import kotlinx.coroutines.launch
->>>>>>> 975433f6
+import com.infomaniak.lib.core.R as RCore
 
 class NewMessageActivity : ThemedActivity() {
 
@@ -71,7 +62,6 @@
         binding.apply {
             setContentView(root)
 
-<<<<<<< HEAD
             toolbar.setNavigationOnClickListener { closeDraft() }
 
             toolbar.setOnMenuItemClickListener {
@@ -83,15 +73,6 @@
                     }
                     true
                 }
-=======
-            toolbar.setNavigationOnClickListener {
-                sendMail(DraftAction.SAVE)
-                onBackPressed()
-            }
-            toolbar.setOnMenuItemClickListener {
-                if (sendMail(DraftAction.SEND)) finish()
-                true
->>>>>>> 975433f6
             }
 
             linkEditor(editorAttachment, ATTACHMENT)
@@ -135,34 +116,9 @@
         view.setOnClickListener { viewModel.editorAction.value = action }
     }
 
-<<<<<<< HEAD
     fun closeDraft() = with(newMessageFragment) {
         viewModel.sendDraftAction(DraftAction.SAVE, getFromMailbox().email, getSubject(), getBody())
         finish()
-=======
-    private fun createDraft() = with(newMessageFragment) {
-        Draft().apply {
-            initLocalValues("")
-            // TODO: should userInformation (here 'from') be stored in mainViewModel ? see ApiRepository.getUser()
-            from = realmListOf(Recipient().apply { email = getFromMailbox().email })
-            subject = getSubject()
-            body = getBody()
-            priority = MessagePriority.Priority.NORMAL.getPriority()
-        }
-    }
-
-    private fun sendMail(action: DraftAction): Boolean {
-        if (viewModel.recipients.isEmpty()) return false
-
-        val mailboxObjectId = MainViewModel.currentMailboxObjectId.value ?: return false
-        lifecycleScope.launch(Dispatchers.IO) {
-            MailboxController.getMailboxAsync(mailboxObjectId).firstOrNull()?.obj?.let { mailbox ->
-                viewModel.sendMail(createDraft(), action, mailbox)
-            }
-        }
-
-        return true
->>>>>>> 975433f6
     }
 
     fun toggleEditor(isVisible: Boolean) {
