--- conflicted
+++ resolved
@@ -267,35 +267,7 @@
         }
     }
 
-<<<<<<< HEAD
     private fun doAfterSubjectChange() {
-=======
-    private fun onDeleteAttachment(position: Int, itemCountLeft: Int) = with(newMessageViewModel) {
-        if (itemCountLeft == 0) {
-            TransitionManager.beginDelayedTransition(binding.root)
-            binding.attachmentsRecyclerView.isGone = true
-        }
-        currentDraftLocalUuid?.let { mailAttachments[position].getUploadLocalFile(requireContext(), it).delete() }
-        mailAttachments.removeAt(position)
-    }
-
-    private fun populateUiWithExistingDraftData() = with(newMessageViewModel) {
-        attachmentAdapter.addAll(mailAttachments)
-        binding.attachmentsRecyclerView.isGone = attachmentAdapter.itemCount == 0
-        binding.subjectTextField.setText(mailSubject)
-        binding.bodyText.setText(mailBody)
-        mailSignature?.let {
-            binding.signatureWebView.loadDataWithBaseURL("", it, ClipDescription.MIMETYPE_TEXT_HTML, "utf-8", "")
-            binding.removeSignature.setOnClickListener {
-                mailSignature = null
-                binding.separatedSignature.isGone = true
-            }
-            binding.separatedSignature.isVisible = true
-        }
-    }
-
-    private fun observeSubject() {
->>>>>>> 07b08b89
         binding.subjectTextField.doAfterTextChanged { editable ->
             editable?.toString()?.let(newMessageViewModel::updateMailSubject)
         }
@@ -388,7 +360,7 @@
             TransitionManager.beginDelayedTransition(binding.root)
             binding.attachmentsRecyclerView.isGone = true
         }
-        mailAttachments[position].getUploadLocalFile(requireContext(), currentDraftLocalUuid).delete()
+        currentDraftLocalUuid?.let { mailAttachments[position].getUploadLocalFile(requireContext(), it).delete() }
         mailAttachments.removeAt(position)
     }
 
