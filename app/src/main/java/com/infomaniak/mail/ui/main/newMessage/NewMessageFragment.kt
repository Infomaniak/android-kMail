/*
 * Infomaniak kMail - Android
 * Copyright (C) 2022 Infomaniak Network SA
 *
 * This program is free software: you can redistribute it and/or modify
 * it under the terms of the GNU General Public License as published by
 * the Free Software Foundation, either version 3 of the License, or
 * (at your option) any later version.
 *
 * This program is distributed in the hope that it will be useful,
 * but WITHOUT ANY WARRANTY; without even the implied warranty of
 * MERCHANTABILITY or FITNESS FOR A PARTICULAR PURPOSE.  See the
 * GNU General Public License for more details.
 *
 * You should have received a copy of the GNU General Public License
 * along with this program.  If not, see <http://www.gnu.org/licenses/>.
 */
package com.infomaniak.mail.ui.main.newMessage

import android.annotation.SuppressLint
import android.os.Bundle
import android.text.InputFilter
import android.text.Spanned
import android.util.Log
import android.view.LayoutInflater
import android.view.View
import android.view.ViewGroup
import android.view.inputmethod.EditorInfo
import android.widget.ArrayAdapter
import android.widget.ListPopupWindow
import android.widget.PopupWindow
import androidx.annotation.StringRes
import androidx.constraintlayout.widget.ConstraintSet
import androidx.core.view.*
import androidx.core.widget.doAfterTextChanged
import androidx.core.widget.doOnTextChanged
import androidx.fragment.app.Fragment
import androidx.fragment.app.activityViewModels
import com.google.android.material.chip.ChipGroup
import com.google.android.material.textfield.MaterialAutoCompleteTextView
import com.infomaniak.mail.R
import com.infomaniak.mail.data.models.Mailbox
import com.infomaniak.mail.data.models.MergedContact
import com.infomaniak.mail.databinding.ChipContactBinding
import com.infomaniak.mail.databinding.FragmentNewMessageBinding
import com.infomaniak.mail.ui.MainViewModel
import com.infomaniak.mail.ui.main.newMessage.NewMessageActivity.EditorAction
import com.infomaniak.mail.ui.main.newMessage.NewMessageFragment.FieldType.*
import com.infomaniak.mail.utils.*
import com.google.android.material.R as RMaterial
import com.infomaniak.lib.core.R as RCore

class NewMessageFragment : Fragment() {

    private lateinit var binding: FragmentNewMessageBinding
    private val mainViewModel: MainViewModel by activityViewModels()
    private val newMessageViewModel: NewMessageViewModel by activityViewModels()

    private lateinit var contactAdapter: ContactAdapter

    private var mailboxes = emptyList<Mailbox>()
    private var selectedMailboxIndex = 0
    private val addressListPopupWindow by lazy { ListPopupWindow(binding.root.context) }

    override fun onCreateView(inflater: LayoutInflater, container: ViewGroup?, savedInstanceState: Bundle?): View {
        return FragmentNewMessageBinding.inflate(inflater, container, false).also { binding = it }.root
    }

    override fun onViewCreated(view: View, savedInstanceState: Bundle?): Unit = with(binding) {
        super.onViewCreated(view, savedInstanceState)

        // TODO: Do we want this button?
        // toTransparentButton.setOnClickListener {
        //     viewModel.areAdvancedFieldsOpened = !viewModel.areAdvancedFieldsOpened
        //     openAdvancedFields()
        // }

        chevron.setOnClickListener {
            newMessageViewModel.areAdvancedFieldsOpened = !newMessageViewModel.areAdvancedFieldsOpened
            openAdvancedFields()
        }

        enableAutocomplete(TO)
        enableAutocomplete(CC)
        enableAutocomplete(BCC)

        bodyText.setOnFocusChangeListener { _, hasFocus -> toggleEditor(hasFocus) }

        setOnKeyboardListener { isOpened -> toggleEditor(bodyText.hasFocus() && isOpened) }

        newMessageViewModel.editorAction.observe(requireActivity()) { (editorAction, isToggled) ->

            val selectedText = with(bodyText) { text?.substring(selectionStart, selectionEnd) }
            // TODO: Do stuff here with this `selectedText`?

            when (editorAction) {
                // TODO: Replace logs with actual code
                EditorAction.ATTACHMENT -> Log.d("SelectedText", "ATTACHMENT")
                EditorAction.CAMERA -> Log.d("SelectedText", "CAMERA")
                EditorAction.LINK -> Log.d("SelectedText", "LINK")
                EditorAction.CLOCK -> Log.d("SelectedText", "CLOCK")
                EditorAction.BOLD -> Log.d("SelectedText", "BOLD: $isToggled")
                EditorAction.ITALIC -> Log.d("SelectedText", "ITALIC: $isToggled")
                EditorAction.UNDERLINE -> Log.d("SelectedText", "UNDERLINE: $isToggled")
                EditorAction.STRIKE_THROUGH -> Log.d("SelectedText", "STRIKE_THROUGH: $isToggled")
                EditorAction.UNORDERED_LIST -> Log.d("SelectedText", "UNORDERED_LIST")
            }
        }

        subjectTextField.filters = arrayOf<InputFilter>(object : InputFilter {
            override fun filter(source: CharSequence?, s: Int, e: Int, d: Spanned?, dS: Int, dE: Int): CharSequence? {
                source?.toString()?.let { if (it.contains("\n")) return it.replace("\n", "") }
                return null
            }
        })

        observeDraftUuid()
        listenToSubject()
        listenToBody()
        observeMailboxes()
    }

    fun closeAutocompletion() {
        fun FieldType.clearField() = getInputView(this).setText("")
        TO.clearField()
        CC.clearField()
        BCC.clearField()
    }

    private fun observeDraftUuid() {
        newMessageViewModel.currentDraftUuid.observeNotNull(viewLifecycleOwner) {
            observeContacts()
            populateUiWithExistingDraftData()
        }
    }

    private fun populateUiWithExistingDraftData() = with(newMessageViewModel) {
        binding.subjectTextField.setText(mailSubject)
        binding.bodyText.setText(mailBody)
    }

    private fun listenToSubject() {
        binding.subjectTextField.doAfterTextChanged { editable ->
            editable?.toString()?.let(newMessageViewModel::updateMailSubject)
        }
    }

    private fun listenToBody() {
        binding.bodyText.doAfterTextChanged { editable ->
            editable?.toString()?.let(newMessageViewModel::updateMailBody)
        }
    }

    private fun enableAutocomplete(field: FieldType) = with(newMessageViewModel) {
        getInputView(field).apply {

            doOnTextChanged { text, _, _, _ ->
                if (text?.isNotEmpty() == true) {
                    if ((text.trim().count()) > 0) contactAdapter.filterField(field, text) else contactAdapter.clear()
                    if (!isAutocompletionOpened) openAutocompletionView(field)
                } else if (isAutocompletionOpened) {
                    closeAutocompletionView()
                }
            }

            setOnEditorActionListener { _, actionId, _ ->
                if (actionId == EditorInfo.IME_ACTION_DONE) contactAdapter.addFirstAvailableItem()
                true // Keep keyboard open
            }
        }
    }

    private fun observeContacts() {
        newMessageViewModel.getContacts().observe(viewLifecycleOwner, ::setupContactsAdapter)
    }

    private fun observeMailboxes() {
        mainViewModel.listenToMailboxes().observe(viewLifecycleOwner, ::setupFromField)
    }

    private fun setupFromField(mailboxes: List<Mailbox>) = with(binding) {

        this@NewMessageFragment.mailboxes = mailboxes
        selectedMailboxIndex = mailboxes.indexOfFirst { it.objectId == MainViewModel.currentMailboxObjectId.value }
        val mails = mailboxes.map { it.email }

        fromMailAddress.text = mailboxes[selectedMailboxIndex].email

        val adapter = ArrayAdapter(context, RMaterial.layout.support_simple_spinner_dropdown_item, mails)
        addressListPopupWindow.apply {
            setAdapter(adapter)
            isModal = true
            inputMethodMode = PopupWindow.INPUT_METHOD_NOT_NEEDED
            anchorView = fromMailAddress
            width = fromMailAddress.width
            setOnItemClickListener { _, _, position, _ ->
                fromMailAddress.text = mails[position]
                selectedMailboxIndex = position
                dismiss()
            }
        }

        // TODO: This is disabled for now, because we probably don't want to allow changing email & signature.
        // if (mails.count() > 1) {
        //     fromMailAddress.apply {
        //         setOnClickListener { _ -> addressListPopupWindow.show() }
        //         isClickable = true
        //         isFocusable = true
        //     }
        // }
    }

    private fun setupContactsAdapter(allContacts: List<MergedContact>) = with(binding) {
        val toAlreadyUsedContactMails = newMessageViewModel.mailTo.map { it.email }.toMutableList()
        val ccAlreadyUsedContactMails = newMessageViewModel.mailCc.map { it.email }.toMutableList()
        val bccAlreadyUsedContactMails = newMessageViewModel.mailBcc.map { it.email }.toMutableList()

        displayChips()

        contactAdapter = ContactAdapter(
            allContacts = allContacts,
            toAlreadyUsedContactIds = toAlreadyUsedContactMails,
            ccAlreadyUsedContactIds = ccAlreadyUsedContactMails,
            bccAlreadyUsedContactIds = bccAlreadyUsedContactMails,
            onItemClick = { contact, field ->
                getInputView(field).setText("")
                addContactToField(field, contact)
                createChip(field, contact)
            },
            addUnrecognizedContact = { field ->
                val isEmail = addUnrecognizedMail(field)
                if (isEmail) getInputView(field).setText("")
            },
        )
        autoCompleteRecyclerView.adapter = contactAdapter
    }

    private fun toggleEditor(hasFocus: Boolean) = (activity as NewMessageActivity).toggleEditor(hasFocus)

    private fun setOnKeyboardListener(callback: (isOpened: Boolean) -> Unit) {
        ViewCompat.setOnApplyWindowInsetsListener(requireActivity().window.decorView) { _, insets ->
            val isKeyboardVisible = insets.isVisible(WindowInsetsCompat.Type.ime())
            callback(isKeyboardVisible)
            insets
        }
    }

    private fun addUnrecognizedMail(field: FieldType): Boolean {
        val input = getInputView(field).text.toString().trim()
        val isEmail = input.isEmail()
        if (isEmail) {
            val alreadyUsedEmails = contactAdapter.getAlreadyUsedEmails(field)
            if (alreadyUsedEmails.none { it == input }) {
                alreadyUsedEmails.add(input)
<<<<<<< HEAD
                val contact = UiContact(input)
                addContactToField(field, contact)
=======
                val contact = MergedContact().initLocalValues(input, input)
                getContacts(field).add(contact)
>>>>>>> fac26a0b
                createChip(field, contact)
            }
        }

        return isEmail
    }

    private fun addContactToField(field: FieldType, contact: UiContact) {
        getContacts(field).add(contact)
        newMessageViewModel.autoSaveDraft()
    }

    private fun removeContactFromField(field: FieldType, index: Int) {
        getContacts(field).removeAt(index)
        newMessageViewModel.autoSaveDraft()
    }

    //region Chips behavior
    private fun getContacts(field: FieldType): MutableList<MergedContact> = when (field) {
        TO -> newMessageViewModel.mailTo
        CC -> newMessageViewModel.mailCc
        BCC -> newMessageViewModel.mailBcc
    }

    private fun getChipGroup(field: FieldType): ChipGroup = when (field) {
        TO -> binding.toItemsChipGroup
        CC -> binding.ccItemsChipGroup
        BCC -> binding.bccItemsChipGroup
    }

    private fun getInputView(field: FieldType): MaterialAutoCompleteTextView = when (field) {
        TO -> binding.toAutocompleteInput
        CC -> binding.ccAutocompleteInput
        BCC -> binding.bccAutocompleteInput
    }

    private fun displayChips() {
        refreshChips()
        updateSingleChipText()
        updateChipVisibility()

        binding.singleChip.root.setOnClickListener {
            removeEmail(TO, 0)
            updateChipVisibility()
        }
    }

    private fun removeEmail(field: FieldType, contact: MergedContact) {
        val index = getContacts(field).indexOfFirst { it.email == contact.email }
        removeEmail(field, index)
    }

    private fun removeEmail(field: FieldType, index: Int) {
        val email = getContacts(field)[index].email
        contactAdapter.removeEmail(field, email)
        removeContactFromField(field, index)
        getChipGroup(field).removeViewAt(index)
        if (field == TO) {
            updateSingleChipText()
            updateToAutocompleteInputLayout()
        }
    }

    private fun updateSingleChipText() {
        newMessageViewModel.mailTo.firstOrNull()?.let { binding.singleChip.root.text = it.name ?: it.email }
    }

    private fun refreshChips() = with(binding) {
        toItemsChipGroup.removeAllViews()
        ccItemsChipGroup.removeAllViews()
        bccItemsChipGroup.removeAllViews()
        newMessageViewModel.mailTo.forEach { createChip(TO, it) }
        newMessageViewModel.mailCc.forEach { createChip(CC, it) }
        newMessageViewModel.mailBcc.forEach { createChip(BCC, it) }
    }

    private fun createChip(field: FieldType, contact: MergedContact) {
        ChipContactBinding.inflate(layoutInflater).root.apply {
            text = contact.getNameOrEmail()
            setOnClickListener { removeEmail(field, contact) }
            getChipGroup(field).addView(this)
        }
    }

    @SuppressLint("SetTextI18n")
    private fun updateChipVisibility() = with(newMessageViewModel) {
        binding.singleChipGroup.isInvisible = !(!isAutocompletionOpened
                && !areAdvancedFieldsOpened
                && mailTo.isNotEmpty())

        binding.toItemsChipGroup.isInvisible = !areAdvancedFieldsOpened

        // TODO: Do we want this button?
        // toTransparentButton.isVisible = !isAutocompletionOpened
        //         && viewModel.recipients.isNotEmpty()
        //         && !viewModel.areAdvancedFieldsOpened

        val mailToCount = mailTo.count()

        binding.plusOthers.isInvisible = !(!isAutocompletionOpened
                && mailToCount > 1
                && !areAdvancedFieldsOpened)

        binding.plusOthersChip.root.text = "+${mailToCount - 1}"

        binding.advancedFields.isVisible = areAdvancedFieldsOpened
    }

    private fun openAutocompletionView(field: FieldType) = with(newMessageViewModel) {
        areAdvancedFieldsOpened = true
        openAdvancedFields()

        isAutocompletionOpened = true
        toggleAutocompletion(field)
    }

    private fun closeAutocompletionView() {
        newMessageViewModel.isAutocompletionOpened = false
        toggleAutocompletion()
    }

    private fun toggleAutocompletion(field: FieldType? = null) = with(newMessageViewModel) {
        binding.fromGroup.isGone = isAutocompletionOpened
        binding.subjectGroup.isGone = isAutocompletionOpened
        binding.bodyLayout.isGone = isAutocompletionOpened
        binding.chevron.isGone = isAutocompletionOpened

        binding.toGroup.isVisible = !isAutocompletionOpened || field == TO
        binding.ccGroup.isVisible = !isAutocompletionOpened || field == CC
        binding.bccGroup.isVisible = !isAutocompletionOpened || field == BCC

        binding.autoCompleteRecyclerView.isVisible = isAutocompletionOpened
    }

    private fun openAdvancedFields() = with(newMessageViewModel) {

        updateToAutocompleteInputLayout()

        binding.advancedFields.isVisible = areAdvancedFieldsOpened
        binding.chevron.toggleChevron(!areAdvancedFieldsOpened)

        refreshChips()
        updateSingleChipText()
        updateChipVisibility()
    }

    private fun updateToAutocompleteInputLayout() = with(binding) {

        fun updateToAutocompleteInputConstraints() {
            ConstraintSet().apply {
                clone(constraintLayout)
                val topView = when {
                    newMessageViewModel.areAdvancedFieldsOpened -> R.id.toItemsChipGroup
                    newMessageViewModel.mailTo.isEmpty() -> R.id.divider1
                    else -> R.id.singleChipGroup
                }
                connect(R.id.toAutocompleteInput, ConstraintSet.TOP, topView, ConstraintSet.BOTTOM, 0)
                applyTo(constraintLayout)
            }
        }

        fun updateToAutocompleteInputMargins() {
            val margin = resources.getDimension(RCore.dimen.marginStandardVerySmall).toInt()
            toAutocompleteInput.setMargins(top = margin, left = margin, right = margin)
        }

        updateToAutocompleteInputConstraints()
        updateToAutocompleteInputMargins()
    }
    //endregion

    enum class FieldType(@StringRes val displayedName: Int) {
        TO(R.string.toTitle),
        CC(R.string.ccTitle),
        BCC(R.string.bccTitle),
    }
}<|MERGE_RESOLUTION|>--- conflicted
+++ resolved
@@ -41,6 +41,7 @@
 import com.infomaniak.mail.R
 import com.infomaniak.mail.data.models.Mailbox
 import com.infomaniak.mail.data.models.MergedContact
+import com.infomaniak.mail.data.models.correspondent.Recipient
 import com.infomaniak.mail.databinding.ChipContactBinding
 import com.infomaniak.mail.databinding.FragmentNewMessageBinding
 import com.infomaniak.mail.ui.MainViewModel
@@ -171,7 +172,7 @@
     }
 
     private fun observeContacts() {
-        newMessageViewModel.getContacts().observe(viewLifecycleOwner, ::setupContactsAdapter)
+        newMessageViewModel.getMergedContacts().observe(viewLifecycleOwner, ::setupContactsAdapter)
     }
 
     private fun observeMailboxes() {
@@ -210,29 +211,31 @@
         // }
     }
 
-    private fun setupContactsAdapter(allContacts: List<MergedContact>) = with(binding) {
-        val toAlreadyUsedContactMails = newMessageViewModel.mailTo.map { it.email }.toMutableList()
-        val ccAlreadyUsedContactMails = newMessageViewModel.mailCc.map { it.email }.toMutableList()
-        val bccAlreadyUsedContactMails = newMessageViewModel.mailBcc.map { it.email }.toMutableList()
+    private fun setupContactsAdapter(allContacts: List<MergedContact>) = with(newMessageViewModel) {
+        val toUsedEmails = mailTo.map { it.email }.toMutableList()
+        val ccUsedEmails = mailCc.map { it.email }.toMutableList()
+        val bccUsedEmails = mailBcc.map { it.email }.toMutableList()
 
         displayChips()
 
         contactAdapter = ContactAdapter(
             allContacts = allContacts,
-            toAlreadyUsedContactIds = toAlreadyUsedContactMails,
-            ccAlreadyUsedContactIds = ccAlreadyUsedContactMails,
-            bccAlreadyUsedContactIds = bccAlreadyUsedContactMails,
+            toUsedEmails = toUsedEmails,
+            ccUsedEmails = ccUsedEmails,
+            bccUsedEmails = bccUsedEmails,
             onItemClick = { contact, field ->
                 getInputView(field).setText("")
-                addContactToField(field, contact)
-                createChip(field, contact)
+                val recipient = Recipient().initLocalValues(email = contact.email, name = contact.name)
+                addRecipientToField(field, recipient)
+                createChip(field, recipient)
             },
             addUnrecognizedContact = { field ->
                 val isEmail = addUnrecognizedMail(field)
                 if (isEmail) getInputView(field).setText("")
             },
         )
-        autoCompleteRecyclerView.adapter = contactAdapter
+
+        binding.autoCompleteRecyclerView.adapter = contactAdapter
     }
 
     private fun toggleEditor(hasFocus: Boolean) = (activity as NewMessageActivity).toggleEditor(hasFocus)
@@ -249,35 +252,30 @@
         val input = getInputView(field).text.toString().trim()
         val isEmail = input.isEmail()
         if (isEmail) {
-            val alreadyUsedEmails = contactAdapter.getAlreadyUsedEmails(field)
-            if (alreadyUsedEmails.none { it == input }) {
-                alreadyUsedEmails.add(input)
-<<<<<<< HEAD
-                val contact = UiContact(input)
-                addContactToField(field, contact)
-=======
-                val contact = MergedContact().initLocalValues(input, input)
-                getContacts(field).add(contact)
->>>>>>> fac26a0b
-                createChip(field, contact)
+            val usedEmails = contactAdapter.getUsedEmails(field)
+            if (usedEmails.none { it == input }) {
+                usedEmails.add(input)
+                val recipient = Recipient().initLocalValues(email = input, name = input)
+                addRecipientToField(field, recipient)
+                createChip(field, recipient)
             }
         }
 
         return isEmail
     }
 
-    private fun addContactToField(field: FieldType, contact: UiContact) {
-        getContacts(field).add(contact)
+    private fun addRecipientToField(field: FieldType, recipient: Recipient) {
+        getRecipients(field).add(recipient)
         newMessageViewModel.autoSaveDraft()
     }
 
-    private fun removeContactFromField(field: FieldType, index: Int) {
-        getContacts(field).removeAt(index)
+    private fun removeRecipientFromField(field: FieldType, index: Int) {
+        getRecipients(field).removeAt(index)
         newMessageViewModel.autoSaveDraft()
     }
 
     //region Chips behavior
-    private fun getContacts(field: FieldType): MutableList<MergedContact> = when (field) {
+    private fun getRecipients(field: FieldType): MutableList<Recipient> = when (field) {
         TO -> newMessageViewModel.mailTo
         CC -> newMessageViewModel.mailCc
         BCC -> newMessageViewModel.mailBcc
@@ -306,15 +304,15 @@
         }
     }
 
-    private fun removeEmail(field: FieldType, contact: MergedContact) {
-        val index = getContacts(field).indexOfFirst { it.email == contact.email }
+    private fun removeEmail(field: FieldType, recipient: Recipient) {
+        val index = getRecipients(field).indexOfFirst { it.email == recipient.email }
         removeEmail(field, index)
     }
 
     private fun removeEmail(field: FieldType, index: Int) {
-        val email = getContacts(field)[index].email
+        val email = getRecipients(field)[index].email
         contactAdapter.removeEmail(field, email)
-        removeContactFromField(field, index)
+        removeRecipientFromField(field, index)
         getChipGroup(field).removeViewAt(index)
         if (field == TO) {
             updateSingleChipText()
@@ -323,7 +321,7 @@
     }
 
     private fun updateSingleChipText() {
-        newMessageViewModel.mailTo.firstOrNull()?.let { binding.singleChip.root.text = it.name ?: it.email }
+        newMessageViewModel.mailTo.firstOrNull()?.let { binding.singleChip.root.text = it.getNameOrEmail() }
     }
 
     private fun refreshChips() = with(binding) {
@@ -335,10 +333,10 @@
         newMessageViewModel.mailBcc.forEach { createChip(BCC, it) }
     }
 
-    private fun createChip(field: FieldType, contact: MergedContact) {
+    private fun createChip(field: FieldType, recipient: Recipient) {
         ChipContactBinding.inflate(layoutInflater).root.apply {
-            text = contact.getNameOrEmail()
-            setOnClickListener { removeEmail(field, contact) }
+            text = recipient.getNameOrEmail()
+            setOnClickListener { removeEmail(field, recipient) }
             getChipGroup(field).addView(this)
         }
     }
