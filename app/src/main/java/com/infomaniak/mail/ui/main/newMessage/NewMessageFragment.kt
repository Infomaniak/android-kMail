--- conflicted
+++ resolved
@@ -34,35 +34,22 @@
 import android.widget.ArrayAdapter
 import android.widget.ListPopupWindow
 import android.widget.PopupWindow
-<<<<<<< HEAD
+import androidx.core.net.MailTo
 import androidx.core.view.ViewCompat
 import androidx.core.view.WindowInsetsCompat
 import androidx.core.view.isGone
 import androidx.core.view.isVisible
-=======
-import androidx.constraintlayout.widget.ConstraintSet
-import androidx.core.net.MailTo
-import androidx.core.view.*
->>>>>>> b70afcc5
 import androidx.core.widget.doAfterTextChanged
 import androidx.fragment.app.Fragment
 import androidx.fragment.app.activityViewModels
-<<<<<<< HEAD
-import androidx.navigation.navArgs
-import com.infomaniak.lib.core.utils.FilePicker
-import com.infomaniak.lib.core.utils.SnackbarUtils.showSnackbar
-=======
-import com.google.android.material.chip.ChipGroup
-import com.google.android.material.textfield.MaterialAutoCompleteTextView
 import com.infomaniak.lib.core.utils.FilePicker
 import com.infomaniak.lib.core.utils.SnackbarUtils.showSnackbar
 import com.infomaniak.lib.core.utils.parcelableArrayListExtra
 import com.infomaniak.lib.core.utils.parcelableExtra
-import com.infomaniak.lib.core.utils.setMarginsRelative
->>>>>>> b70afcc5
 import com.infomaniak.mail.R
 import com.infomaniak.mail.data.models.Mailbox
 import com.infomaniak.mail.data.models.MergedContact
+import com.infomaniak.mail.data.models.correspondent.Recipient
 import com.infomaniak.mail.databinding.FragmentNewMessageBinding
 import com.infomaniak.mail.ui.main.newMessage.NewMessageActivity.EditorAction
 import com.infomaniak.mail.ui.main.newMessage.NewMessageFragment.FieldType.*
@@ -134,6 +121,8 @@
             if (isSuccess) {
                 observeContacts()
                 populateUiWithExistingDraftData()
+                handleMailTo()
+                handleActionSend()
             } else {
                 requireActivity().finish()
             }
@@ -177,71 +166,8 @@
         }
     }
 
-<<<<<<< HEAD
     private fun observeContacts() {
         newMessageViewModel.getMergedContacts().observe(viewLifecycleOwner, ::updateContactsAdapter)
-=======
-    private fun initDraftAndUi() {
-        newMessageViewModel.initDraftAndUi(newMessageActivityArgs).observe(viewLifecycleOwner) { isSuccess ->
-            if (isSuccess) {
-                observeContacts()
-                populateUiWithExistingDraftData()
-                handleActionSend()
-            } else {
-                requireActivity().finish()
-            }
-        }
-    }
-
-    private fun handleActionSend() {
-        when (requireActivity().intent?.action) {
-            Intent.ACTION_SEND -> handleSingleSendIntent()
-            Intent.ACTION_SEND_MULTIPLE -> handleMultipleSendIntent()
-        }
-    }
-
-    /**
-     * Handle `Mailto` from [Intent.ACTION_VIEW] or [Intent.ACTION_SENDTO]
-     * Get [Intent.ACTION_VIEW] data with [MailTo] and [Intent.ACTION_SENDTO] with [Intent]
-     */
-    private fun handleMailTo() = with(binding) {
-        fun String.splitToList() = split(",").map { it.trim() }
-
-        val intent = requireActivity().intent
-        intent?.data?.let { uri ->
-            if (!MailTo.isMailTo(uri)) return@with
-
-            val mailTo = MailTo.parse(uri)
-            val to = mailTo.to?.splitToList() ?: emptyList()
-            val cc = mailTo.cc?.splitToList() ?: intent.getStringArrayExtra(Intent.EXTRA_CC)?.toList() ?: emptyList()
-            val bcc = mailTo.bcc?.splitToList() ?: intent.getStringArrayExtra(Intent.EXTRA_BCC)?.toList() ?: emptyList()
-
-            to.forEach { addUnrecognizedMail(TO, it) }
-            cc.forEach { addUnrecognizedMail(CC, it) }
-            bcc.forEach { addUnrecognizedMail(BCC, it) }
-
-            toItemsChipGroup.isInvisible = to.isEmpty()
-            subjectTextField.setText(mailTo.subject ?: intent.getStringExtra(Intent.EXTRA_SUBJECT))
-            bodyText.setText(mailTo.body ?: intent.getStringExtra(Intent.EXTRA_TEXT))
-        }
-    }
-
-    private fun handleSingleSendIntent() = with(requireActivity().intent) {
-        if (hasExtra(Intent.EXTRA_TEXT)) {
-            binding.subjectTextField.setText(getStringExtra(Intent.EXTRA_SUBJECT) ?: "")
-            binding.bodyText.setText(getStringExtra(Intent.EXTRA_TEXT) ?: "")
-        } else {
-            (parcelableExtra<Parcelable>(Intent.EXTRA_STREAM) as? Uri)?.let { uri ->
-                newMessageViewModel.importAttachments(listOf(uri))
-            }
-        }
-    }
-
-    private fun handleMultipleSendIntent() = with(requireActivity().intent) {
-        parcelableArrayListExtra<Parcelable>(Intent.EXTRA_STREAM)?.filterIsInstance<Uri>()?.let { uris ->
-            newMessageViewModel.importAttachments(uris)
-        }
->>>>>>> b70afcc5
     }
 
     private fun updateContactsAdapter(allContacts: List<MergedContact>) = with(newMessageViewModel) {
@@ -276,6 +202,65 @@
         binding.toField.initRecipients(mailTo)
         binding.ccField.initRecipients(mailCc)
         binding.bccField.initRecipients(mailBcc)
+    }
+
+    /**
+     * Handle `Mailto` from [Intent.ACTION_VIEW] or [Intent.ACTION_SENDTO]
+     * Get [Intent.ACTION_VIEW] data with [MailTo] and [Intent.ACTION_SENDTO] with [Intent]
+     */
+    private fun handleMailTo() = with(binding) {
+        fun String.splitToList() = split(",").map {
+            val email = it.trim()
+            Recipient().initLocalValues(email, email)
+        }
+
+        val intent = requireActivity().intent
+        intent?.data?.let { uri ->
+            if (!MailTo.isMailTo(uri)) return@with
+
+            val mailTo = MailTo.parse(uri)
+            val to = mailTo.to?.splitToList()
+                ?: emptyList()
+            val cc = mailTo.cc?.splitToList()
+                ?: intent.getStringArrayExtra(Intent.EXTRA_CC)
+                ?.map { Recipient().initLocalValues(it, it) }
+                ?: emptyList()
+            val bcc = mailTo.bcc?.splitToList()
+                ?: intent.getStringArrayExtra(Intent.EXTRA_BCC)
+                ?.map { Recipient().initLocalValues(it, it) }
+                ?: emptyList()
+
+            toField.initRecipients(to)
+            ccField.initRecipients(cc)
+            bccField.initRecipients(bcc)
+
+            subjectTextField.setText(mailTo.subject ?: intent.getStringExtra(Intent.EXTRA_SUBJECT))
+            bodyText.setText(mailTo.body ?: intent.getStringExtra(Intent.EXTRA_TEXT))
+        }
+    }
+
+    private fun handleActionSend() {
+        when (requireActivity().intent?.action) {
+            Intent.ACTION_SEND -> handleSingleSendIntent()
+            Intent.ACTION_SEND_MULTIPLE -> handleMultipleSendIntent()
+        }
+    }
+
+    private fun handleSingleSendIntent() = with(requireActivity().intent) {
+        if (hasExtra(Intent.EXTRA_TEXT)) {
+            binding.subjectTextField.setText(getStringExtra(Intent.EXTRA_SUBJECT) ?: "")
+            binding.bodyText.setText(getStringExtra(Intent.EXTRA_TEXT) ?: "")
+        } else {
+            (parcelableExtra<Parcelable>(Intent.EXTRA_STREAM) as? Uri)?.let { uri ->
+                newMessageViewModel.importAttachments(listOf(uri))
+            }
+        }
+    }
+
+    private fun handleMultipleSendIntent() = with(requireActivity().intent) {
+        parcelableArrayListExtra<Parcelable>(Intent.EXTRA_STREAM)?.filterIsInstance<Uri>()?.let { uris ->
+            newMessageViewModel.importAttachments(uris)
+        }
     }
 
     private fun doAfterSubjectChange() {
@@ -329,7 +314,6 @@
         // }
     }
 
-<<<<<<< HEAD
     private fun observeEditorActions() {
         newMessageViewModel.editorAction.observe(requireActivity()) { (editorAction, isToggled) ->
             when (editorAction) {
@@ -343,56 +327,6 @@
                 EditorAction.LINK -> notYetImplemented()
                 EditorAction.CLOCK -> notYetImplemented()
                 else -> Log.wtf("SelectedText", "Impossible action got triggered: $editorAction")
-=======
-    private fun setupContactsAdapter(allContacts: List<MergedContact>) = with(newMessageViewModel) {
-        val toUsedEmails = mailTo.map { it.email }.toMutableList()
-        val ccUsedEmails = mailCc.map { it.email }.toMutableList()
-        val bccUsedEmails = mailBcc.map { it.email }.toMutableList()
-
-        displayChips()
-
-        contactAdapter = ContactAdapter(
-            allContacts = allContacts,
-            toUsedEmails = toUsedEmails,
-            ccUsedEmails = ccUsedEmails,
-            bccUsedEmails = bccUsedEmails,
-            onItemClick = { contact, field ->
-                getInputView(field).setText("")
-                val recipient = Recipient().initLocalValues(email = contact.email, name = contact.name)
-                addRecipientToField(field, recipient)
-                createChip(field, recipient)
-            },
-            addUnrecognizedContact = { field ->
-                val input = getInputView(field).text.toString().trim()
-                val isEmail = addUnrecognizedMail(field, input)
-                if (isEmail) getInputView(field).setText("")
-            },
-        )
-
-        binding.autoCompleteRecyclerView.adapter = contactAdapter
-        handleMailTo()
-    }
-
-    private fun toggleEditor(hasFocus: Boolean) = (activity as NewMessageActivity).toggleEditor(hasFocus)
-
-    private fun setOnKeyboardListener(callback: (isOpened: Boolean) -> Unit) {
-        ViewCompat.setOnApplyWindowInsetsListener(requireActivity().window.decorView) { _, insets ->
-            val isKeyboardVisible = insets.isVisible(WindowInsetsCompat.Type.ime())
-            callback(isKeyboardVisible)
-            insets
-        }
-    }
-
-    private fun addUnrecognizedMail(field: FieldType, input: String): Boolean {
-        val isEmail = input.isEmail()
-        if (isEmail) {
-            val usedEmails = contactAdapter.getUsedEmails(field)
-            if (usedEmails.none { it == input }) {
-                usedEmails.add(input)
-                val recipient = Recipient().initLocalValues(email = input, name = input)
-                addRecipientToField(field, recipient)
-                createChip(field, recipient)
->>>>>>> b70afcc5
             }
         }
     }
