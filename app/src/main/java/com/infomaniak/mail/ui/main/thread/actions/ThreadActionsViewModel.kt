/*
 * Infomaniak Mail - Android
 * Copyright (C) 2022-2025 Infomaniak Network SA
 *
 * This program is free software: you can redistribute it and/or modify
 * it under the terms of the GNU General Public License as published by
 * the Free Software Foundation, either version 3 of the License, or
 * (at your option) any later version.
 *
 * This program is distributed in the hope that it will be useful,
 * but WITHOUT ANY WARRANTY; without even the implied warranty of
 * MERCHANTABILITY or FITNESS FOR A PARTICULAR PURPOSE.  See the
 * GNU General Public License for more details.
 *
 * You should have received a copy of the GNU General Public License
 * along with this program.  If not, see <http://www.gnu.org/licenses/>.
 */
package com.infomaniak.mail.ui.main.thread.actions

import androidx.lifecycle.SavedStateHandle
import androidx.lifecycle.ViewModel
import androidx.lifecycle.asLiveData
import androidx.lifecycle.map
import androidx.lifecycle.viewModelScope
import com.infomaniak.mail.data.cache.mailboxContent.MessageController
import com.infomaniak.mail.data.cache.mailboxContent.ThreadController
import com.infomaniak.mail.data.cache.mailboxInfo.MailboxController
import com.infomaniak.mail.data.models.thread.Thread
import com.infomaniak.mail.di.IoDispatcher
import com.infomaniak.mail.utils.AccountUtils
import com.infomaniak.mail.utils.ThreadMessageToExecuteAction
import com.infomaniak.mail.utils.coroutineContext
import dagger.hilt.android.lifecycle.HiltViewModel
import kotlinx.coroutines.CoroutineDispatcher
<<<<<<< HEAD
import kotlinx.coroutines.Dispatchers
import kotlinx.coroutines.flow.mapNotNull
import kotlinx.coroutines.invoke
=======
import kotlinx.coroutines.flow.SharedFlow
import kotlinx.coroutines.flow.SharingStarted
import kotlinx.coroutines.flow.mapNotNull
import kotlinx.coroutines.flow.shareIn
>>>>>>> bf55bb6b
import javax.inject.Inject

@HiltViewModel
class ThreadActionsViewModel @Inject constructor(
    private val savedStateHandle: SavedStateHandle,
    private val messageController: MessageController,
    mailboxController: MailboxController,
    threadController: ThreadController,
    @IoDispatcher private val ioDispatcher: CoroutineDispatcher,
) : ViewModel() {

    private val ioCoroutineContext = viewModelScope.coroutineContext(ioDispatcher)

    private val threadUid inline get() = savedStateHandle.get<String>(ThreadActionsBottomSheetDialogArgs::threadUid.name)!!

<<<<<<< HEAD
    val threadMessageToExecuteAction: LiveData<ThreadMessageToExecuteAction?> = threadController.getThreadAsync(threadUid)
        .mapNotNull { it.obj?.let { thread -> getThreadAndMessageUidToExecuteAction(thread) } }
        .asLiveData(ioCoroutineContext)
=======
    val threadLive: SharedFlow<Thread> = threadController.getThreadAsync(threadUid)
        .mapNotNull { it.obj }
        .shareIn(scope = viewModelScope, started = SharingStarted.Eagerly, replay = 1)
>>>>>>> bf55bb6b

    private val currentMailboxLive = mailboxController.getMailboxAsync(
        AccountUtils.currentUserId,
        AccountUtils.currentMailboxId,
    ).mapNotNull { it.obj }.asLiveData(ioCoroutineContext)

    private val featureFlagsLive = currentMailboxLive.map { it.featureFlags }

    private suspend fun getThreadAndMessageUidToExecuteAction(thread: Thread): ThreadMessageToExecuteAction {
        val messageUid = Dispatchers.IO { messageController.getLastMessageToExecuteAction(thread, featureFlagsLive.value).uid }
        return ThreadMessageToExecuteAction(thread, messageUid)
    }
}<|MERGE_RESOLUTION|>--- conflicted
+++ resolved
@@ -32,16 +32,12 @@
 import com.infomaniak.mail.utils.coroutineContext
 import dagger.hilt.android.lifecycle.HiltViewModel
 import kotlinx.coroutines.CoroutineDispatcher
-<<<<<<< HEAD
 import kotlinx.coroutines.Dispatchers
-import kotlinx.coroutines.flow.mapNotNull
-import kotlinx.coroutines.invoke
-=======
 import kotlinx.coroutines.flow.SharedFlow
 import kotlinx.coroutines.flow.SharingStarted
 import kotlinx.coroutines.flow.mapNotNull
 import kotlinx.coroutines.flow.shareIn
->>>>>>> bf55bb6b
+import kotlinx.coroutines.invoke
 import javax.inject.Inject
 
 @HiltViewModel
@@ -57,15 +53,9 @@
 
     private val threadUid inline get() = savedStateHandle.get<String>(ThreadActionsBottomSheetDialogArgs::threadUid.name)!!
 
-<<<<<<< HEAD
-    val threadMessageToExecuteAction: LiveData<ThreadMessageToExecuteAction?> = threadController.getThreadAsync(threadUid)
+    val threadMessageToExecuteAction: SharedFlow<ThreadMessageToExecuteAction> = threadController.getThreadAsync(threadUid)
         .mapNotNull { it.obj?.let { thread -> getThreadAndMessageUidToExecuteAction(thread) } }
-        .asLiveData(ioCoroutineContext)
-=======
-    val threadLive: SharedFlow<Thread> = threadController.getThreadAsync(threadUid)
-        .mapNotNull { it.obj }
         .shareIn(scope = viewModelScope, started = SharingStarted.Eagerly, replay = 1)
->>>>>>> bf55bb6b
 
     private val currentMailboxLive = mailboxController.getMailboxAsync(
         AccountUtils.currentUserId,
