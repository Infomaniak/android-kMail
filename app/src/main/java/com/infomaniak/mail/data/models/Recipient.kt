--- conflicted
+++ resolved
@@ -45,15 +45,11 @@
         return this
     }
 
-<<<<<<< HEAD
     fun displayedName(context: Context): String {
         return if (email.isMe()) context.getString(R.string.contactMe) else getNameOrEmail()
     }
 
-    private fun getNameOrEmail() = name?.ifBlank { email } ?: email
-=======
     fun getNameOrEmail() = name.ifBlank { email }
->>>>>>> 2e5c495a
 
     override fun equals(other: Any?): Boolean = other is Recipient && other.objectId == objectId
 
