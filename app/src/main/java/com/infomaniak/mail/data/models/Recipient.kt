--- conflicted
+++ resolved
@@ -27,21 +27,13 @@
 class Recipient : EmbeddedRealmObject, Correspondent {
     override var email: String = ""
     override var name: String = ""
-<<<<<<< HEAD
-    //endregion
 
-    //region Local data (Transient)
-    @Transient
-    @PrimaryKey
-    var objectId: String = "" // TODO: Remove this variable when we have EmbeddedObjects
     override val initials by lazy { computeInitials() }
-    //endregion
 
     // TODO: Remove this method when we have EmbeddedObjects
     fun initLocalValues(email: String? = null, name: String? = null): Recipient {
         email?.let { this.email = it }
         name?.let { this.name = it }
-        this.objectId = "${this.email.hashCode()}_${this.name}"
         return this
     }
 
@@ -54,6 +46,4 @@
         result = 31 * result + name.hashCode()
         return result
     }
-=======
->>>>>>> 3cdda755
 }