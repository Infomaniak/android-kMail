--- conflicted
+++ resolved
@@ -160,18 +160,11 @@
         throw error?.exception ?: Exception(data?.let { json.encodeToString(it) })
     }
 
-<<<<<<< HEAD
     fun executeDraftAction(draft: Draft, mailboxUuid: String, realm: MutableRealm, okHttpClient: OkHttpClient) {
 
         when (draft.action) {
             DraftAction.SAVE -> with(ApiRepository.saveDraft(mailboxUuid, draft, okHttpClient)) {
-                if (isSuccess()) {
-=======
-    fun executeDraftAction(draft: Draft, mailboxUuid: String, realm: MutableRealm) {
-        when (draft.action) {
-            DraftAction.SAVE -> with(ApiRepository.saveDraft(mailboxUuid, draft)) {
                 if (data != null) {
->>>>>>> 633e9e9e
                     updateDraft(draft.localUuid, realm) {
                         it.remoteUuid = data?.draftRemoteUuid
                         it.messageUid = data?.messageUid
