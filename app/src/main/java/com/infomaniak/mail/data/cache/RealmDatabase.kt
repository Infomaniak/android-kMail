--- conflicted
+++ resolved
@@ -194,11 +194,7 @@
         //region Configurations versions
         const val USER_INFO_SCHEMA_VERSION = 4L
         const val MAILBOX_INFO_SCHEMA_VERSION = 9L
-<<<<<<< HEAD
-        const val MAILBOX_CONTENT_SCHEMA_VERSION = 31L // Emoji reactions 2
-=======
-        const val MAILBOX_CONTENT_SCHEMA_VERSION = 31L
->>>>>>> bc1019a8
+        const val MAILBOX_CONTENT_SCHEMA_VERSION = 32L // Emoji reactions
         //endregion
 
         //region Configurations names
