/*
 * Infomaniak kMail - Android
 * Copyright (C) 2022 Infomaniak Network SA
 *
 * This program is free software: you can redistribute it and/or modify
 * it under the terms of the GNU General Public License as published by
 * the Free Software Foundation, either version 3 of the License, or
 * (at your option) any later version.
 *
 * This program is distributed in the hope that it will be useful,
 * but WITHOUT ANY WARRANTY; without even the implied warranty of
 * MERCHANTABILITY or FITNESS FOR A PARTICULAR PURPOSE.  See the
 * GNU General Public License for more details.
 *
 * You should have received a copy of the GNU General Public License
 * along with this program.  If not, see <http://www.gnu.org/licenses/>.
 */
package com.infomaniak.mail.data.cache.mailboxContent

import android.util.Log
import com.infomaniak.mail.data.cache.RealmDatabase
import com.infomaniak.mail.data.models.signature.Signature
import com.infomaniak.mail.di.MailboxContentRealm
import com.infomaniak.mail.utils.update
<<<<<<< HEAD
import io.realm.kotlin.Realm
=======
import io.realm.kotlin.MutableRealm
>>>>>>> 2bf25a3d
import io.realm.kotlin.TypedRealm
import io.realm.kotlin.ext.query
import javax.inject.Inject

class SignatureController @Inject constructor(@MailboxContentRealm private val mailboxContentRealm: Realm) {

    //region Edit data
    fun update(apiSignatures: List<Signature>, realm: MutableRealm) {
        Log.d(RealmDatabase.TAG, "Signatures: Save new data")
<<<<<<< HEAD
        mailboxContentRealm.update<Signature>(apiSignatures)
=======
        realm.update<Signature>(apiSignatures)
>>>>>>> 2bf25a3d
    }
    //endregion

    companion object {
        //region Get data
        private fun getDefaultSignature(realm: TypedRealm): Signature? {
            return realm.query<Signature>("${Signature::isDefault.name} == true").first().find()
        }

        fun getSignature(realm: TypedRealm): Signature {
            return getDefaultSignature(realm) ?: realm.query<Signature>().first().find()!!
        }
        //endregion
    }
}<|MERGE_RESOLUTION|>--- conflicted
+++ resolved
@@ -20,39 +20,27 @@
 import android.util.Log
 import com.infomaniak.mail.data.cache.RealmDatabase
 import com.infomaniak.mail.data.models.signature.Signature
-import com.infomaniak.mail.di.MailboxContentRealm
 import com.infomaniak.mail.utils.update
-<<<<<<< HEAD
-import io.realm.kotlin.Realm
-=======
 import io.realm.kotlin.MutableRealm
->>>>>>> 2bf25a3d
 import io.realm.kotlin.TypedRealm
 import io.realm.kotlin.ext.query
-import javax.inject.Inject
 
-class SignatureController @Inject constructor(@MailboxContentRealm private val mailboxContentRealm: Realm) {
+object SignatureController {
+
+    //region Get data
+    private fun getDefaultSignature(realm: TypedRealm): Signature? {
+        return realm.query<Signature>("${Signature::isDefault.name} == true").first().find()
+    }
+
+    fun getSignature(realm: TypedRealm): Signature {
+        return getDefaultSignature(realm) ?: realm.query<Signature>().first().find()!!
+    }
+    //endregion
 
     //region Edit data
     fun update(apiSignatures: List<Signature>, realm: MutableRealm) {
         Log.d(RealmDatabase.TAG, "Signatures: Save new data")
-<<<<<<< HEAD
-        mailboxContentRealm.update<Signature>(apiSignatures)
-=======
         realm.update<Signature>(apiSignatures)
->>>>>>> 2bf25a3d
     }
     //endregion
-
-    companion object {
-        //region Get data
-        private fun getDefaultSignature(realm: TypedRealm): Signature? {
-            return realm.query<Signature>("${Signature::isDefault.name} == true").first().find()
-        }
-
-        fun getSignature(realm: TypedRealm): Signature {
-            return getDefaultSignature(realm) ?: realm.query<Signature>().first().find()!!
-        }
-        //endregion
-    }
 }