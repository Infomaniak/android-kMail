--- conflicted
+++ resolved
@@ -47,11 +47,8 @@
 import com.infomaniak.mail.data.models.thread.ThreadsResult
 import com.infomaniak.mail.utils.AccountUtils
 import com.infomaniak.mail.utils.ModelsUtils.formatFoldersListWithAllChildren
-<<<<<<< HEAD
 import com.infomaniak.mail.utils.toDate
-=======
 import com.infomaniak.mail.utils.toRealmInstant
->>>>>>> 65b64c0d
 import io.realm.kotlin.MutableRealm
 import io.realm.kotlin.Realm
 import io.realm.kotlin.UpdatePolicy
@@ -170,10 +167,19 @@
         }
     }
 
-<<<<<<< HEAD
-    fun loadThreads(folder: Folder, mailbox: Mailbox, offset: Int, forceRefresh: Boolean = false) {
+    fun refreshThreads(folder: Folder, mailbox: Mailbox, filter: ThreadFilter) {
+        getThreadsFromApi(folder, mailbox, OFFSET_FIRST_PAGE, filter, forceRefresh = true)
+    }
+
+    fun loadThreads(
+        folder: Folder,
+        mailbox: Mailbox,
+        offset: Int,
+        filter: ThreadFilter = ThreadFilter.ALL,
+        forceRefresh: Boolean = false
+    ) {
         val isInternetAvailable = true // TODO: Manage this for real
-        val realmThreads = getThreadsFromRealm(folder, offset)
+        val realmThreads = getThreadsFromRealm(folder, offset, filter)
 
         if (Folder.isDraftsFolder() && isInternetAvailable) {
             val realmOfflineDrafts = realmThreads
@@ -184,10 +190,10 @@
 
             CoroutineScope(Dispatchers.IO).launch {
                 realmOfflineDrafts.forEach { draft -> saveOfflineDraftToApi(draft) }
-                getThreadsFromApi(folder, mailbox, realmThreads, offset, forceRefresh)
+                getThreadsFromApi(folder, mailbox, offset, filter, realmThreads, forceRefresh)
             }
         } else {
-            getThreadsFromApi(folder, mailbox, realmThreads, offset, forceRefresh)
+            getThreadsFromApi(folder, mailbox, offset, filter, realmThreads, forceRefresh)
         }
     }
 
@@ -208,15 +214,6 @@
         val apiDraft = ApiRepository.getDraft(mailboxUuid, uuid).data
 
         return apiDraft?.date?.toDate()?.after(date?.toDate()) == true
-=======
-    fun loadThreads(folder: Folder, mailbox: Mailbox, offset: Int, filter: ThreadFilter = ThreadFilter.ALL) {
-        val realmThreads = getThreadsFromRealm(folder, offset, filter)
-        getThreadsFromApi(folder, mailbox, offset, filter, realmThreads)
-    }
-
-    fun refreshThreads(folder: Folder, mailbox: Mailbox, filter: ThreadFilter) {
-        getThreadsFromApi(folder, mailbox, OFFSET_FIRST_PAGE, filter, forceRefresh = true)
->>>>>>> 65b64c0d
     }
 
     fun loadMessages(thread: Thread) {
@@ -402,32 +399,20 @@
         mutableFoldersFlow.value = mergedFolders
 
         val selectedFolder = computeFolderToSelect(mergedFolders)
-<<<<<<< HEAD
-        getThreadsFromApi(selectedFolder, mailbox)
-=======
         getThreadsFromApi(selectedFolder, mailbox, OFFSET_FIRST_PAGE, filter)
->>>>>>> 65b64c0d
     }
 
     private fun getThreadsFromApi(
         folder: Folder,
         mailbox: Mailbox,
-<<<<<<< HEAD
-=======
         offset: Int,
         filter: ThreadFilter,
->>>>>>> 65b64c0d
         realmThreads: List<Thread>? = null,
-        offset: Int = OFFSET_FIRST_PAGE,
         forceRefresh: Boolean = false,
     ) {
         CoroutineScope(Dispatchers.IO).launch {
-<<<<<<< HEAD
             val isDraftsFolder = Folder.isDraftsFolder()
-            val apiThreads = MailApi.fetchThreads(folder, mailbox.uuid, offset, isDraftsFolder)
-=======
-            val apiThreads = MailApi.fetchThreads(folder, mailbox.uuid, offset, filter)
->>>>>>> 65b64c0d
+            val apiThreads = MailApi.fetchThreads(folder, mailbox.uuid, offset, filter, isDraftsFolder)
             val mergedThreads = mergeThreads(realmThreads ?: mutableThreadsFlow.value, apiThreads, folder, offset)
 
             if (forceRefresh || mergedThreads.isEmpty()) mutableThreadsFlow.forceRefresh()
