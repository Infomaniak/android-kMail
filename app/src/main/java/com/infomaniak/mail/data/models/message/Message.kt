/*
 * Infomaniak kMail - Android
 * Copyright (C) 2022 Infomaniak Network SA
 *
 * This program is free software: you can redistribute it and/or modify
 * it under the terms of the GNU General Public License as published by
 * the Free Software Foundation, either version 3 of the License, or
 * (at your option) any later version.
 *
 * This program is distributed in the hope that it will be useful,
 * but WITHOUT ANY WARRANTY; without even the implied warranty of
 * MERCHANTABILITY or FITNESS FOR A PARTICULAR PURPOSE.  See the
 * GNU General Public License for more details.
 *
 * You should have received a copy of the GNU General Public License
 * along with this program.  If not, see <http://www.gnu.org/licenses/>.
 */
@file:UseSerializers(RealmListSerializer::class, RealmInstantSerializer::class)

package com.infomaniak.mail.data.models.message

import com.infomaniak.lib.core.utils.Utils.enumValueOfOrNull
import com.infomaniak.mail.data.api.RealmInstantSerializer
import com.infomaniak.mail.data.api.RealmListSerializer
<<<<<<< HEAD
=======
import com.infomaniak.mail.data.cache.RealmController
import com.infomaniak.mail.data.cache.mailboxContent.MessageController.getLatestMessageSync
>>>>>>> 975433f6
import com.infomaniak.mail.data.models.Attachment
import com.infomaniak.mail.data.models.Folder
import com.infomaniak.mail.data.models.Folder.Companion.API_DRAFT_FOLDER_NAME
import com.infomaniak.mail.data.models.Recipient
import com.infomaniak.mail.data.models.drafts.Draft
import com.infomaniak.mail.data.models.thread.Thread
import io.realm.kotlin.ext.realmListOf
import io.realm.kotlin.ext.toRealmList
import io.realm.kotlin.types.RealmInstant
import io.realm.kotlin.types.RealmList
import io.realm.kotlin.types.RealmObject
import io.realm.kotlin.types.annotations.Ignore
import io.realm.kotlin.types.annotations.PrimaryKey
import kotlinx.serialization.SerialName
import kotlinx.serialization.Serializable
import kotlinx.serialization.UseSerializers

@Serializable
class Message : RealmObject {
    @PrimaryKey
    var uid: String = ""
    @SerialName("msg_id")
    var msgId: String = ""
    var date: RealmInstant? = null
    var subject: String? = null
    var from: RealmList<Recipient> = realmListOf()
    var cc: RealmList<Recipient> = realmListOf()
    var bcc: RealmList<Recipient> = realmListOf()
    var to: RealmList<Recipient> = realmListOf()
    @SerialName("reply_to")
    var replyTo: RealmList<Recipient> = realmListOf()
    var references: String? = null
    var priority: String? = null
    @SerialName("dkim_status")
    private var dkimStatus: String? = null
    @SerialName("folder_id")
    var folderId: String = ""
    var folder: String = ""
    @SerialName("st_uuid")
    var stUuid: String? = null
    var resource: String = ""
    @SerialName("download_resource")
    var downloadResource: String = ""
    @SerialName("is_draft")
    var isDraft: Boolean = false
    @SerialName("draft_resource")
    var draftResource: String = ""
    var body: Body? = null
    @SerialName("has_attachments")
    var hasAttachments: Boolean = false
    @SerialName("attachments_resources")
    var attachmentsResource: String? = null
    var attachments: RealmList<Attachment> = realmListOf()
    var seen: Boolean = false
    var forwarded: Boolean = false
    var answered: Boolean = false
    @SerialName("flagged")
    var isFavorite: Boolean = false
    var scheduled: Boolean = false
    var preview: String = ""
    var size: Int = 0
    @SerialName("safe_display")
    var safeDisplay: Boolean = false
    @SerialName("is_duplicate")
    var isDuplicate: Boolean = false

    /**
     * Local
     */
    var draftUuid: String? = null
    var fullyDownloaded: Boolean = false
    var hasUnsubscribeLink: Boolean = false
    var parentLink: Thread? = null // TODO

    @Ignore
    var isExpanded = false
    @Ignore
    var isExpandedHeaderMode = false
    @Ignore
    var detailsAreExpanded = false

    fun initLocalValues(): Message {
        draftUuid = draftResource.substringAfter("/draft/")
        from = from.map { it.initLocalValues() }.toRealmList() // TODO: Remove this when we have EmbeddedObjects
        cc = cc.map { it.initLocalValues() }.toRealmList() // TODO: Remove this when we have EmbeddedObjects
        bcc = bcc.map { it.initLocalValues() }.toRealmList() // TODO: Remove this when we have EmbeddedObjects
        to = to.map { it.initLocalValues() }.toRealmList() // TODO: Remove this when we have EmbeddedObjects
        replyTo = replyTo.map { it.initLocalValues() }.toRealmList() // TODO: Remove this when we have EmbeddedObjects

        return this
    }

<<<<<<< HEAD
=======
    fun setDraftId(draftUuid: String?) {
        RealmController.mailboxContent.writeBlocking { getLatestMessageSync(uid)?.draftUuid = draftUuid }
    }

>>>>>>> 975433f6
    fun getDkimStatus(): MessageDKIM? = enumValueOfOrNull<MessageDKIM>(dkimStatus)

    enum class MessageDKIM(val value: String?) {
        VALID(null),
        NOT_VALID("not_valid"),
        NOT_SIGNED("not_signed"),
    }

    companion object {
        fun from(draft: Draft) = Message().apply {
            uid = draft.messageUid.ifEmpty { draft.uuid }
            draftUuid = draft.uuid
            subject = draft.subject
            folder = API_DRAFT_FOLDER_NAME
            folderId = Folder.draftsFolder?.id.toString()
            from = draft.from
            to = draft.to ?: realmListOf()
            cc = draft.cc ?: realmListOf()
            bcc = draft.bcc ?: realmListOf()
            replyTo = draft.replyTo
            isDraft = true
            attachments = draft.attachments
            hasAttachments = draft.attachments.isNotEmpty()
            date = draft.date
        }
    }
}<|MERGE_RESOLUTION|>--- conflicted
+++ resolved
@@ -22,11 +22,6 @@
 import com.infomaniak.lib.core.utils.Utils.enumValueOfOrNull
 import com.infomaniak.mail.data.api.RealmInstantSerializer
 import com.infomaniak.mail.data.api.RealmListSerializer
-<<<<<<< HEAD
-=======
-import com.infomaniak.mail.data.cache.RealmController
-import com.infomaniak.mail.data.cache.mailboxContent.MessageController.getLatestMessageSync
->>>>>>> 975433f6
 import com.infomaniak.mail.data.models.Attachment
 import com.infomaniak.mail.data.models.Folder
 import com.infomaniak.mail.data.models.Folder.Companion.API_DRAFT_FOLDER_NAME
@@ -119,13 +114,6 @@
         return this
     }
 
-<<<<<<< HEAD
-=======
-    fun setDraftId(draftUuid: String?) {
-        RealmController.mailboxContent.writeBlocking { getLatestMessageSync(uid)?.draftUuid = draftUuid }
-    }
-
->>>>>>> 975433f6
     fun getDkimStatus(): MessageDKIM? = enumValueOfOrNull<MessageDKIM>(dkimStatus)
 
     enum class MessageDKIM(val value: String?) {
