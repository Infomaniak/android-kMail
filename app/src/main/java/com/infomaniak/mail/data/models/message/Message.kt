--- conflicted
+++ resolved
@@ -140,17 +140,14 @@
     @SerialName("snooze_uuid")
     override var snoozeUuid: String? = null
     var headers: Headers? = null
-<<<<<<< HEAD
+    @SerialName("encrypted")
+    var isEncrypted: Boolean = false
+    @SerialName("crypt_password_validity")
+    var encryptionPasswordValidity: RealmInstant? = null
     @SerialName("emoji_reaction")
     var emojiReaction: String? = null
     @SerialName("emoji_reaction_not_allowed_reason")
     private var _emojiReactionNotAllowedReason: String? = null
-=======
-    @SerialName("encrypted")
-    var isEncrypted: Boolean = false
-    @SerialName("crypt_password_validity")
-    var encryptionPasswordValidity: RealmInstant? = null
->>>>>>> bc1019a8
 
     // TODO: Those are unused for now, but if we ever want to use them, we need to save them in `Message.keepHeavyData()`.
     //  If we don't do it now, we'll probably forget to do it in the future.
