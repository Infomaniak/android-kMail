/*
 * Infomaniak kMail - Android
 * Copyright (C) 2022-2023 Infomaniak Network SA
 *
 * This program is free software: you can redistribute it and/or modify
 * it under the terms of the GNU General Public License as published by
 * the Free Software Foundation, either version 3 of the License, or
 * (at your option) any later version.
 *
 * This program is distributed in the hope that it will be useful,
 * but WITHOUT ANY WARRANTY; without even the implied warranty of
 * MERCHANTABILITY or FITNESS FOR A PARTICULAR PURPOSE.  See the
 * GNU General Public License for more details.
 *
 * You should have received a copy of the GNU General Public License
 * along with this program.  If not, see <http://www.gnu.org/licenses/>.
 */
package com.infomaniak.mail.data.cache.mailboxContent

import android.util.Log
import com.infomaniak.mail.data.cache.RealmDatabase
import com.infomaniak.mail.data.cache.mailboxContent.MessageController.deleteMessages
import com.infomaniak.mail.data.cache.mailboxInfo.MailboxController
import com.infomaniak.mail.data.models.Folder
import com.infomaniak.mail.data.models.Folder.FolderRole
import io.realm.kotlin.MutableRealm
import io.realm.kotlin.TypedRealm
import io.realm.kotlin.UpdatePolicy
import io.realm.kotlin.ext.query
import io.realm.kotlin.ext.realmListOf
import io.realm.kotlin.notifications.ResultsChange
import io.realm.kotlin.query.RealmQuery
import io.realm.kotlin.query.RealmResults
import io.realm.kotlin.query.RealmSingleQuery
import io.realm.kotlin.query.Sort
import kotlinx.coroutines.flow.Flow
import kotlinx.coroutines.flow.mapNotNull

object FolderController {

    private const val SEARCH_FOLDER_ID = "search_folder_id"

    private inline val defaultRealm get() = RealmDatabase.mailboxContent()

    private val isNotSearch = "${Folder::id.name} != '$SEARCH_FOLDER_ID'"

    //region Queries
    /**
     * The `sortByName` for Folders is done twice in the app, but it's not factorisable.
     * So if this sort logic changes, it needs to be changed in both locations.
     * The other location is in `Utils.formatFoldersListWithAllChildren()`.
     */
    private fun getFoldersQuery(realm: TypedRealm): RealmQuery<Folder> {
<<<<<<< HEAD
        return realm.query(isNotSearch)
=======
        return realm
            .query<Folder>("${Folder.parentsPropertyName}.@count == 0")
            .sort(Folder::name.name, Sort.ASCENDING)
            .sort(Folder::isFavorite.name, Sort.DESCENDING)
>>>>>>> bcffa150
    }

    private fun getFoldersQuery(exceptionsFoldersIds: List<String>, realm: TypedRealm): RealmQuery<Folder> {
        val checkIsNotInExceptions = "NOT ${Folder::id.name} IN {${exceptionsFoldersIds.joinToString { "'$it'" }}}"
        return realm.query("$checkIsNotInExceptions AND $isNotSearch")
    }

    private fun getFolderQuery(key: String, value: String, realm: TypedRealm): RealmSingleQuery<Folder> {
        return realm.query<Folder>("$key == '$value'").first()
    }
    //endregion

    //region Get data
    fun getFolders(exceptionsFoldersIds: List<String> = emptyList(), realm: TypedRealm = defaultRealm): RealmResults<Folder> {
        val realmQuery = if (exceptionsFoldersIds.isEmpty()) {
            getFoldersQuery(realm)
        } else {
            getFoldersQuery(exceptionsFoldersIds, realm)
        }
        return realmQuery.find()
    }

    fun getFoldersAsync(): Flow<ResultsChange<Folder>> {
        return getFoldersQuery(defaultRealm).asFlow()
    }

    fun getFolder(id: String, realm: TypedRealm = defaultRealm): Folder? {
        return getFolderQuery(Folder::id.name, id, realm).find()
    }

    fun getFolder(role: FolderRole, realm: TypedRealm = defaultRealm): Folder? {
        return getFolderQuery(Folder.rolePropertyName, role.name, realm).find()
    }

    fun getOrCreateSearchFolder(realm: MutableRealm): Folder {
        return getFolderQuery(Folder::id.name, SEARCH_FOLDER_ID, realm).find() ?: let {
            realm.copyToRealm(Folder().apply { this.id = SEARCH_FOLDER_ID })
        }
    }

    fun getFolderAsync(id: String): Flow<Folder> {
        return getFolderQuery(Folder::id.name, id, defaultRealm).asFlow().mapNotNull { it.obj }
    }

    /**
     * An "incomplete Thread" is a Thread in a specific Folder where only Messages from this Folder are displayed.
     * - In the Drafts, we only want to display draft Messages.
     * - In the Trash, we only want to display deleted Messages.
     */
    fun getIdsOfFoldersWithIncompleteThreads(realm: TypedRealm): List<String> {
        return mutableListOf<String>().apply {
            getFolder(FolderRole.DRAFT, realm)?.id?.let(::add)
            getFolder(FolderRole.TRASH, realm)?.id?.let(::add)
        }
    }
    //endregion

    //region Edit data
    fun update(remoteFolders: List<Folder>) {
        RealmDatabase.mailboxContent().writeBlocking {

            Log.d(RealmDatabase.TAG, "Folders: Delete outdated data")
            deleteOutdatedFolders(remoteFolders)

            Log.d(RealmDatabase.TAG, "Folders: Save new data")
            insertNewData(remoteFolders)
        }
    }

    fun deleteSearchData(realm: MutableRealm) = with(getOrCreateSearchFolder(realm)) {
        messages = realmListOf()
        threads = realmListOf()
    }

    private fun MutableRealm.deleteOutdatedFolders(remoteFolders: List<Folder>) {
        getFolders(exceptionsFoldersIds = remoteFolders.map { it.id }, realm = this).reversed().forEach { folder ->
            deleteLocalFolder(folder)
        }
    }

    private fun MutableRealm.deleteLocalFolder(folder: Folder) {
        deleteMessages(folder.messages)
        if (folder.threads.isNotEmpty()) delete(folder.threads)
        delete(folder)
    }

    private fun MutableRealm.insertNewData(remoteFolders: List<Folder>) {

        remoteFolders.forEach { remoteFolder ->

            getFolder(remoteFolder.id, realm = this)?.let { localFolder ->
                remoteFolder.initLocalValues(
                    localFolder.lastUpdatedAt,
                    localFolder.cursor,
                    localFolder.unreadCount,
                    localFolder.threads,
                    localFolder.messages,
                )
            }

            copyToRealm(remoteFolder, UpdatePolicy.ALL)
        }
    }

    fun refreshUnreadCount(id: String, mailboxObjectId: String, realm: MutableRealm) {

        val folder = getFolder(id, realm) ?: return

        val unreadCount = ThreadController.getUnreadThreadsCount(folder)
        folder.unreadCount = unreadCount

        if (folder.role == FolderRole.INBOX) {
            MailboxController.updateMailbox(mailboxObjectId) { mailbox ->
                mailbox.inboxUnreadCount = unreadCount
            }
        }
    }
    //endregion
}<|MERGE_RESOLUTION|>--- conflicted
+++ resolved
@@ -51,14 +51,10 @@
      * The other location is in `Utils.formatFoldersListWithAllChildren()`.
      */
     private fun getFoldersQuery(realm: TypedRealm): RealmQuery<Folder> {
-<<<<<<< HEAD
-        return realm.query(isNotSearch)
-=======
         return realm
-            .query<Folder>("${Folder.parentsPropertyName}.@count == 0")
+            .query<Folder>("$isNotSearch AND ${Folder.parentsPropertyName}.@count == 0")
             .sort(Folder::name.name, Sort.ASCENDING)
             .sort(Folder::isFavorite.name, Sort.DESCENDING)
->>>>>>> bcffa150
     }
 
     private fun getFoldersQuery(exceptionsFoldersIds: List<String>, realm: TypedRealm): RealmQuery<Folder> {
