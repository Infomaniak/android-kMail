/*
 * Infomaniak kMail - Android
 * Copyright (C) 2022-2023 Infomaniak Network SA
 *
 * This program is free software: you can redistribute it and/or modify
 * it under the terms of the GNU General Public License as published by
 * the Free Software Foundation, either version 3 of the License, or
 * (at your option) any later version.
 *
 * This program is distributed in the hope that it will be useful,
 * but WITHOUT ANY WARRANTY; without even the implied warranty of
 * MERCHANTABILITY or FITNESS FOR A PARTICULAR PURPOSE.  See the
 * GNU General Public License for more details.
 *
 * You should have received a copy of the GNU General Public License
 * along with this program.  If not, see <http://www.gnu.org/licenses/>.
 */
package com.infomaniak.mail.data.api

import com.infomaniak.lib.core.api.ApiController
import com.infomaniak.lib.core.api.ApiController.ApiMethod.*
import com.infomaniak.lib.core.api.ApiRepositoryCore
import com.infomaniak.lib.core.models.ApiResponse
import com.infomaniak.lib.core.networking.HttpClient
import com.infomaniak.mail.data.models.*
import com.infomaniak.mail.data.models.Thread.ThreadResult
import com.infomaniak.mail.data.models.addressBook.AddressBooksResult
import com.infomaniak.mail.data.models.correspondent.Contact
import com.infomaniak.mail.data.models.draft.Draft
import com.infomaniak.mail.data.models.draft.SaveDraftResult
import com.infomaniak.mail.data.models.draft.SendDraftResult
import com.infomaniak.mail.data.models.getMessages.GetMessagesByUidsResult
import com.infomaniak.mail.data.models.getMessages.GetMessagesUidsDeltaResult
import com.infomaniak.mail.data.models.getMessages.GetMessagesUidsResult
import com.infomaniak.mail.data.models.message.DeleteMessageResult
import com.infomaniak.mail.data.models.message.Message
import com.infomaniak.mail.data.models.signature.SignaturesResult
import kotlinx.serialization.encodeToString
import kotlinx.serialization.json.Json
import okhttp3.OkHttpClient

object ApiRepository : ApiRepositoryCore() {

    const val PER_PAGE = 50

    private inline fun <reified T> callApi(
        url: String,
        method: ApiController.ApiMethod,
        body: Any? = null,
        okHttpClient: OkHttpClient = HttpClient.okHttpClient,
    ): T = ApiController.callApi(url, method, body, okHttpClient, true)

    fun getAddressBooks(): ApiResponse<AddressBooksResult> = callApi(ApiRoutes.addressBooks(), GET)

    fun getContacts(): ApiResponse<List<Contact>> = callApi(ApiRoutes.contacts(), GET)

    // fun getContactImage(path: String): ApiResponse<Data> = callKotlinxApi(ApiRoutes.resource(path), GET)

    fun getSignatures(mailboxHostingId: Int, mailboxName: String): ApiResponse<SignaturesResult> {
        return callApi(ApiRoutes.signatures(mailboxHostingId, mailboxName), GET)
    }

    fun getMailboxes(okHttpClient: OkHttpClient? = null): ApiResponse<List<Mailbox>> {
        return callApi(ApiRoutes.mailbox(), GET, okHttpClient = okHttpClient ?: HttpClient.okHttpClient)
    }

    fun getFolders(mailboxUuid: String): ApiResponse<List<Folder>> = callApi(ApiRoutes.folders(mailboxUuid), GET)

    // fun createFolder(mailboxUuid: String, name: String, path: String?): ApiResponse<Folder> = callKotlinxApi(ApiRoutes.folders(mailboxUuid), POST, mutableMapOf("name" to name).apply { path?.let { "path" to it } })

    // fun renameFolder(mailboxUuid: String, folderId: String, newName: String): ApiResponse<Folder> = callKotlinxApi(ApiRoutes.renameFolder(mailboxUuid, folderId), POST, mapOf("name" to newName))

    // fun favoriteFolder(mailboxUuid: String, folderId: String, favorite: Boolean): ApiResponse<Boolean> = callKotlinxApi(ApiRoutes.favoriteFolder(mailboxUuid, folderId, favorite), POST)

    // fun readFolder(mailboxUuid: String, folderId: String): ApiResponse<Boolean> = callKotlinxApi(ApiRoutes.readFolder(mailboxUuid, folderId), POST)

    // fun flushFolder(mailboxUuid: String, folderId: String): ApiResponse<Boolean> = callKotlinxApi(ApiRoutes.flushFolder(mailboxUuid, folderId), POST)

    // fun deleteFolder(mailboxUuid: String, folderId: String): ApiResponse<Boolean> = callKotlinxApi(ApiRoutes.folder(mailboxUuid, folderId), DELETE)

    fun getMessage(messageResource: String, okHttpClient: OkHttpClient? = null): ApiResponse<Message> {
        return callApi(
            url = ApiRoutes.resource("$messageResource?name=prefered_format&value=html"),
            method = GET,
            okHttpClient = okHttpClient ?: HttpClient.okHttpClient,
        )
    }

    fun getQuotas(mailboxHostingId: Int, mailboxName: String): ApiResponse<Quotas> {
        return callApi(ApiRoutes.quotas(mailboxHostingId, mailboxName), GET)
    }

    fun markMessagesAsSeen(mailboxUuid: String, messagesUids: List<String>): ApiResponse<Seen> {
        return callApi(ApiRoutes.messagesSeen(mailboxUuid), POST, mapOf("uids" to messagesUids))
    }

    fun markMessagesAsUnseen(mailboxUuid: String, messagesUids: List<String>): ApiResponse<Seen> {
        return callApi(ApiRoutes.messagesUnseen(mailboxUuid), POST, mapOf("uids" to messagesUids))
    }

    // fun markAsSafe(mailboxUuid: String, messagesUids: List<String>): ApiResponse<List<Seen>> = callKotlinxApi(ApiRoutes.messageSafe(mailboxUuid), POST, mapOf("uids" to messagesUids))

    // fun trustSender(messageResource: String): ApiResponse<EmptyResponse> = callKotlinxApi(ApiRoutes.resource("$messageResource/trustForm"), POST)

    fun saveDraft(mailboxUuid: String, draft: Draft, okHttpClient: OkHttpClient): ApiResponse<SaveDraftResult> {

        val body = Json.encodeToString(draft.getJsonRequestBody()).removeEmptyRealmLists()

        fun postDraft(): ApiResponse<SaveDraftResult> = callApi(ApiRoutes.draft(mailboxUuid), POST, body, okHttpClient)

        fun putDraft(uuid: String): ApiResponse<SaveDraftResult> =
            callApi(ApiRoutes.draft(mailboxUuid, uuid), PUT, body, okHttpClient)

        return draft.remoteUuid?.let(::putDraft) ?: run(::postDraft)
    }

    fun sendDraft(mailboxUuid: String, draft: Draft, okHttpClient: OkHttpClient): ApiResponse<SendDraftResult> {

        val body = Json.encodeToString(draft.getJsonRequestBody()).removeEmptyRealmLists()

        fun postDraft(): ApiResponse<SendDraftResult> = callApi(ApiRoutes.draft(mailboxUuid), POST, body, okHttpClient)

        fun putDraft(uuid: String): ApiResponse<SendDraftResult> =
            callApi(ApiRoutes.draft(mailboxUuid, uuid), PUT, body, okHttpClient)

        return draft.remoteUuid?.let(::putDraft) ?: run(::postDraft)
    }

    // fun deleteDraft(draftResource: String): ApiResponse<EmptyResponse?> = callApi(ApiRoutes.resource(draftResource), DELETE)

    fun deleteMessages(mailboxUuid: String, messageUids: List<String>): ApiResponse<DeleteMessageResult?> {
        return callApi(ApiRoutes.deleteMessages(mailboxUuid), POST, mapOf("uids" to messageUids))
    }

    fun moveMessages(mailboxUuid: String, messagesUids: List<String>, destinationId: String): ApiResponse<MoveResult> {
        return callApi(
            url = ApiRoutes.moveMessages(mailboxUuid),
            method = POST,
            body = mapOf("uids" to messagesUids, "to" to destinationId),
        )
    }

    // fun createAttachment(
    //     mailboxUuid: String,
    //     attachmentData: Data,
    //     disposition: Attachment.AttachmentDisposition,
    //     attachmentName: String,
    //     mimeType: String,
    // ): ApiResponse<Attachment> {
    //     // TODO: Add headers
    //     // let headers = ["x-ws-attachment-filename": attachmentName, "x-ws-attachment-mime-type": mimeType, "x-ws-attachment-disposition": disposition.rawValue]
    //     return callKotlinxApi(ApiRoutes.createAttachment(mailboxUuid), POST, attachmentData)
    // }

    fun getDraft(messageDraftResource: String): ApiResponse<Draft> = callApi(ApiRoutes.resource(messageDraftResource), GET)

    fun addToFavorites(mailboxUuid: String, messageUids: List<String>): ApiResponse<StarMessageResult> {
        return starMessages(mailboxUuid, messageUids, true)
    }

    fun removeFromFavorites(mailboxUuid: String, messageUids: List<String>): ApiResponse<StarMessageResult> {
        return starMessages(mailboxUuid, messageUids, false)
    }

    private fun starMessages(mailboxUuid: String, messageIds: List<String>, star: Boolean): ApiResponse<StarMessageResult> {
        return callApi(ApiRoutes.starMessages(mailboxUuid, star), POST, mapOf("uids" to messageIds))
    }

    // fun search(mailboxUuid: String, folderId: String, searchText: String): ApiResponse<Thread> = callKotlinxApi(ApiRoutes.search(mailboxUuid, folderId, searchText), GET)

    fun getMessagesUids(mailboxUuid: String, folderId: String, okHttpClient: OkHttpClient?): ApiResponse<GetMessagesUidsResult> {
        return callApi(
            url = ApiRoutes.getMessagesUids(mailboxUuid, folderId),
            method = GET,
            okHttpClient = okHttpClient ?: HttpClient.okHttpClient,
        )
    }

    fun getMessagesUidsDelta(
        mailboxUuid: String,
        folderId: String,
        cursor: String,
        okHttpClient: OkHttpClient?,
    ): ApiResponse<GetMessagesUidsDeltaResult> {
        return callApi(
            url = ApiRoutes.getMessagesUidsDelta(mailboxUuid, folderId, cursor),
            method = GET,
            okHttpClient = okHttpClient ?: HttpClient.okHttpClient,
        )
    }

    fun getMessagesByUids(
        mailboxUuid: String,
        folderId: String,
        messagesUids: List<String>,
        okHttpClient: OkHttpClient?,
    ): ApiResponse<GetMessagesByUidsResult> {
        return callApi(
            url = ApiRoutes.getMessagesByUids(mailboxUuid, folderId, messagesUids),
            method = GET,
            okHttpClient = okHttpClient ?: HttpClient.okHttpClient,
        )
    }

    fun undoAction(undoResources: String): ApiResponse<Boolean> {
        return callApi(url = ApiRoutes.resource(undoResources), method = POST)
    }

<<<<<<< HEAD
    fun searchThreads(mailboxUuid: String, folderId: String, filters: String, resource: String?): ApiResponse<ThreadResult> {
        return if (resource.isNullOrBlank()) callApi(ApiRoutes.search(mailboxUuid, folderId, filters), GET)
        else callApi("${ApiRoutes.resource(resource)}&$filters", GET)
=======
    fun reportPhishing(mailboxUuid: String, folderId: String, messageId: Long): ApiResponse<Boolean> {
        return callApi(ApiRoutes.reportPhishing(mailboxUuid, folderId, messageId), POST, mapOf("type" to "phishing"))
>>>>>>> d4c9b362
    }

    /**
     * RealmLists cannot be null, so they have to be empty when there is no data.
     * But the kMail API doesn't support empty lists, so we have to replace them with a `null` value.
     */
    private fun String.removeEmptyRealmLists() = replace("[]", "null")
}<|MERGE_RESOLUTION|>--- conflicted
+++ resolved
@@ -206,14 +206,13 @@
         return callApi(url = ApiRoutes.resource(undoResources), method = POST)
     }
 
-<<<<<<< HEAD
-    fun searchThreads(mailboxUuid: String, folderId: String, filters: String, resource: String?): ApiResponse<ThreadResult> {
+    fun reportPhishing(mailboxUuid: String, folderId: String, messageId: Long): ApiResponse<Boolean> {
+        return callApi(ApiRoutes.reportPhishing(mailboxUuid, folderId, messageId), POST, mapOf("type" to "phishing"))
+    }
+
+	fun searchThreads(mailboxUuid: String, folderId: String, filters: String, resource: String?): ApiResponse<ThreadResult> {
         return if (resource.isNullOrBlank()) callApi(ApiRoutes.search(mailboxUuid, folderId, filters), GET)
         else callApi("${ApiRoutes.resource(resource)}&$filters", GET)
-=======
-    fun reportPhishing(mailboxUuid: String, folderId: String, messageId: Long): ApiResponse<Boolean> {
-        return callApi(ApiRoutes.reportPhishing(mailboxUuid, folderId, messageId), POST, mapOf("type" to "phishing"))
->>>>>>> d4c9b362
     }
 
     /**
