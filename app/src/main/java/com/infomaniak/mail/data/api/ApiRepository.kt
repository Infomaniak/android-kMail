--- conflicted
+++ resolved
@@ -174,11 +174,7 @@
 
     suspend fun getMessage(messageResource: String, okHttpClient: OkHttpClient? = null): ApiResponse<Message> {
         return callApi(
-<<<<<<< HEAD
-            url = ApiRoutes.resource("$messageResource?name=prefered_format&value=html&with=emoji_reactions_per_message"),
-=======
-            url = ApiRoutes.resource("$messageResource?name=prefered_format&value=html&with=auto_uncrypt"),
->>>>>>> bc1019a8
+            url = ApiRoutes.resource("$messageResource?name=prefered_format&value=html&with=auto_uncrypt,emoji_reactions_per_message"),
             method = GET,
             okHttpClient = okHttpClient ?: HttpClient.okHttpClient,
         )
