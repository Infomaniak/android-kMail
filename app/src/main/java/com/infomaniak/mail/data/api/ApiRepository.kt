--- conflicted
+++ resolved
@@ -179,11 +179,7 @@
     suspend fun getMessage(messageResource: String, okHttpClient: OkHttpClient? = null): ApiResponse<Message> {
         val encryptionWiths = "auto_uncrypt,recipient_provider_source"
         return callApi(
-<<<<<<< HEAD
-            url = ApiRoutes.resource("$messageResource?name=prefered_format&value=html&with=auto_uncrypt,emoji_reactions_per_message"),
-=======
-            url = ApiRoutes.resource("$messageResource?name=prefered_format&value=html&with=$encryptionWiths"),
->>>>>>> 8ed1cf0f
+            url = ApiRoutes.resource("$messageResource?name=prefered_format&value=html&with=$encryptionWiths,emoji_reactions_per_message"),
             method = GET,
             okHttpClient = okHttpClient ?: HttpClient.okHttpClient,
         )
