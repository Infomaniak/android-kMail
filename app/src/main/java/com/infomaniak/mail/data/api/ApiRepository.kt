--- conflicted
+++ resolved
@@ -81,13 +81,8 @@
 
     // fun deleteFolder(mailboxUuid: String, folderId: String): ApiResponse<Boolean> = callKotlinxApi(ApiRoutes.folder(mailboxUuid, folderId), DELETE)
 
-<<<<<<< HEAD
-    fun getThreads(mailboxUuid: String, folderId: String, offset: Int, filter: ThreadFilter? = null): ApiResponse<ThreadsResult> {
-        return callApi(ApiRoutes.threads(mailboxUuid, folderId, offset, filter?.name), GET)
-=======
     fun getThreads(mailboxUuid: String, folderId: String, offset: Int, filter: ThreadFilter): ApiResponse<ThreadsResult> {
-        return callKotlinxApi(ApiRoutes.threads(mailboxUuid, folderId, offset, filter), GET)
->>>>>>> 2b38dcea
+        return callApi(ApiRoutes.threads(mailboxUuid, folderId, offset, filter), GET)
     }
 
     fun getMessage(messageResource: String): ApiResponse<Message> {
