--- conflicted
+++ resolved
@@ -68,23 +68,9 @@
 
         // Get current data
         Log.d(RealmController.TAG, "Threads: Get current data")
-<<<<<<< HEAD
+        DuplicateController.removeDuplicates()
         val threadsResult = ApiRepository.getThreads(mailboxUuid, folder.id, offset, filter, folder.isDraftFolder).data
         val apiThreadsSinceOffset = threadsResult?.threads?.map { it.initLocalValues(mailboxUuid, folder.id) }
-=======
-        val realmThreads = FolderController.getFolderSync(folderId)?.threads?.filter {
-            when (filter) {
-                ThreadFilter.SEEN -> it.unseenMessagesCount == 0
-                ThreadFilter.UNSEEN -> it.unseenMessagesCount > 0
-                ThreadFilter.STARRED -> it.isFavorite
-                ThreadFilter.ATTACHMENTS -> it.hasAttachments
-                else -> true
-            }
-        } ?: emptyList()
-        DuplicateController.removeDuplicates()
-        val threadsResult = ApiRepository.getThreads(mailboxUuid, folderId, offset, filter).data
-        val apiThreadsSinceOffset = threadsResult?.threads?.map { it.initLocalValues(mailboxUuid) }
->>>>>>> 2e5c495a
             ?: emptyList()
         val apiThreads = if (offset == ApiRepository.OFFSET_FIRST_PAGE) {
             apiThreadsSinceOffset
@@ -125,11 +111,7 @@
 
         return threadsResult?.let {
             val canContinueToPaginate = it.messagesCount >= ApiRepository.PER_PAGE
-<<<<<<< HEAD
             FolderController.updateFolderUnreadCount(folder.id, it.folderUnseenMessage)
-=======
-            FolderController.updateFolderUnreadCount(folderId, it.folderUnseenMessage)
->>>>>>> 2e5c495a
             canContinueToPaginate
         } ?: false
     }
