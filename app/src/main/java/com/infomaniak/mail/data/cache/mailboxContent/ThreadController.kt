--- conflicted
+++ resolved
@@ -60,16 +60,11 @@
 
     private fun getThreadsQuery(folder: Folder, filter: ThreadFilter = ThreadFilter.ALL): RealmQuery<Thread> {
 
-<<<<<<< HEAD
-        val byFolderId = "${Thread::folderId.name} == '$folderId'"
         val notFromSearch = "${Thread::isFromSearch.name} == false"
-        val query = realm.query<Thread>("$byFolderId AND $notFromSearch").sort(Thread::date.name, Sort.DESCENDING)
-=======
-        val threads = folder.threads
->>>>>>> b40ccb43
-
-        val query = if (filter == ThreadFilter.ALL) {
-            threads.query()
+        val realmQuery = folder.threads.query(notFromSearch).sort(Thread::date.name, Sort.DESCENDING)
+
+        return if (filter == ThreadFilter.ALL) {
+            realmQuery
         } else {
             val withFilter = when (filter) {
                 ThreadFilter.SEEN -> "${Thread::unseenMessagesCount.name} == 0"
@@ -79,10 +74,8 @@
                 ThreadFilter.FOLDER -> TODO()
                 else -> throw IllegalStateException("`${ThreadFilter::class.simpleName}` cannot be `${ThreadFilter.ALL.name}` here.")
             }
-            threads.query(withFilter)
-        }
-
-        return query.sort(Thread::date.name, Sort.DESCENDING)
+            realmQuery.query(withFilter)
+        }
     }
 
     private fun getThreadQuery(uid: String, realm: TypedRealm): RealmSingleQuery<Thread> {
