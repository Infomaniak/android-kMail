--- conflicted
+++ resolved
@@ -90,16 +90,10 @@
         private const val WORK_NAME = "SaveDraftWithAttachments"
         private const val MAX_RETRIES = 3
 
-<<<<<<< HEAD
         fun scheduleWork(context: Context, localDraftUuid: String? = null) {
-=======
-        fun scheduleWork(context: Context) {
 
             if (AccountUtils.currentMailboxId == AppSettings.DEFAULT_ID) return
-
->>>>>>> 24772238
-            val hasEmptyDrafts = DraftController.getDraftsWithActionsCount() == 0L
-            if (hasEmptyDrafts) return
+            if (DraftController.getDraftsWithActionsCount() == 0L) return
 
             val workRequest = OneTimeWorkRequestBuilder<DraftsActionsWorker>()
                 .addTag(TAG)
