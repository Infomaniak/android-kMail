--- conflicted
+++ resolved
@@ -98,21 +98,13 @@
         val (color, textAppearance) = if (isSelected && selectionStyle == SelectionStyle.MENU_DRAWER) {
             context.getAttributeColor(RMaterial.attr.colorPrimaryContainer) to R.style.BodyMedium_Accent
         } else {
-<<<<<<< HEAD
-            ContextCompat.getColor(context, R.color.backgroundColor) to R.style.BodyMedium
-=======
-            Pair(Color.TRANSPARENT, R.style.BodyMedium)
->>>>>>> d3c71336
+            Color.TRANSPARENT to R.style.BodyMedium
         }
 
         checkmark.isVisible = isSelected && selectionStyle == SelectionStyle.MOVE_FRAGMENT
 
         root.setCardBackgroundColor(color)
         itemName.setTextAppearance(textAppearance)
-    }
-
-    fun setBadgeVisibility(isVisible: Boolean) {
-        binding.itemBadge.isVisible = isVisible
     }
 
     override fun setOnClickListener(onClickListener: OnClickListener?) {
