/*
 * Infomaniak kMail - Android
 * Copyright (C) 2022 Infomaniak Network SA
 *
 * This program is free software: you can redistribute it and/or modify
 * it under the terms of the GNU General Public License as published by
 * the Free Software Foundation, either version 3 of the License, or
 * (at your option) any later version.
 *
 * This program is distributed in the hope that it will be useful,
 * but WITHOUT ANY WARRANTY; without even the implied warranty of
 * MERCHANTABILITY or FITNESS FOR A PARTICULAR PURPOSE.  See the
 * GNU General Public License for more details.
 *
 * You should have received a copy of the GNU General Public License
 * along with this program.  If not, see <http://www.gnu.org/licenses/>.
 */
package com.infomaniak.mail.utils

import android.content.Context
import android.util.Patterns
import android.util.TypedValue
import android.view.View
import android.view.ViewGroup
import androidx.annotation.IdRes
import androidx.core.content.res.ResourcesCompat
import androidx.fragment.app.Fragment
import androidx.lifecycle.LifecycleOwner
import androidx.lifecycle.LiveData
import androidx.viewbinding.ViewBinding
import com.infomaniak.lib.core.utils.SnackbarUtils.showSnackbar
import com.infomaniak.lib.core.utils.day
import com.infomaniak.lib.core.utils.month
import com.infomaniak.lib.core.utils.safeNavigate
import com.infomaniak.lib.core.utils.year
import com.infomaniak.mail.R
<<<<<<< HEAD
import com.infomaniak.mail.data.models.Recipient
import com.infomaniak.mail.data.models.message.Message
import com.infomaniak.mail.ui.main.newmessage.NewMessageActivityArgs
=======
import com.infomaniak.mail.data.models.Mailbox
>>>>>>> a5d07c09
import io.realm.kotlin.types.RealmInstant
import java.util.*

fun RealmInstant.toDate(): Date = Date(epochSeconds * 1_000L + nanosecondsOfSecond / 1_000L)

fun Date.toRealmInstant(): RealmInstant {
    val seconds = time / 1_000L
    val nanoseconds = (time - seconds * 1_000L).toInt()
    return RealmInstant.from(seconds, nanoseconds)
}

fun Date.isToday(): Boolean = Date().let { now -> year() == now.year() && month() == now.month() && day() == now.day() }

fun View.toggleChevron(
    isCollapsed: Boolean,
    collapsedAngle: Float? = null,
    expandedAngle: Float? = null,
    duration: Long = 300L,
) {
    val angle = if (isCollapsed) {
        collapsedAngle ?: ResourcesCompat.getFloat(context.resources, R.dimen.angleViewNotRotated)
    } else {
        expandedAngle ?: ResourcesCompat.getFloat(context.resources, R.dimen.angleViewRotated)
    }
    animate().rotation(angle).setDuration(duration).start()
}

fun View.setMargins(left: Int = 0, top: Int = 0, right: Int = 0, bottom: Int = 0) {
    if (layoutParams is ViewGroup.MarginLayoutParams) {
        (layoutParams as ViewGroup.MarginLayoutParams).setMargins(left, top, right, bottom)
        requestLayout()
    }
}

fun String.isEmail(): Boolean = Patterns.EMAIL_ADDRESS.matcher(this).matches()

inline val ViewBinding.context: Context get() = root.context

fun <T> LiveData<T?>.observeNotNull(owner: LifecycleOwner, observer: (t: T) -> Unit) {
    observe(owner) { it?.let(observer) }
}

<<<<<<< HEAD
fun Recipient.displayedName(context: Context): String {
    return if (AccountUtils.currentUser?.email == email) context.getString(R.string.contactMe) else getNameOrEmail()
}

fun Recipient.getNameOrEmail() = name?.ifBlank { email } ?: email

=======
fun Context.getAttributeColor(@IdRes attribute: Int): Int {
    val typedValue = TypedValue()
    theme.resolveAttribute(attribute, typedValue, true)
    return typedValue.data
}

>>>>>>> a5d07c09
fun Fragment.notYetImplemented() {
    showSnackbar("This feature is currently under development.")
}

<<<<<<< HEAD
fun Fragment.openMessageEdition(@IdRes direction: Int, message: Message? = null) {
    safeNavigate(direction, NewMessageActivityArgs(message?.draftUuid, message?.draftResource, message?.uid).toBundle())
}
=======
fun List<Mailbox>.sortMailboxes(): List<Mailbox> = sortedByDescending { it.unseenMessages }
>>>>>>> a5d07c09
<|MERGE_RESOLUTION|>--- conflicted
+++ resolved
@@ -34,13 +34,10 @@
 import com.infomaniak.lib.core.utils.safeNavigate
 import com.infomaniak.lib.core.utils.year
 import com.infomaniak.mail.R
-<<<<<<< HEAD
+import com.infomaniak.mail.data.models.Mailbox
 import com.infomaniak.mail.data.models.Recipient
 import com.infomaniak.mail.data.models.message.Message
 import com.infomaniak.mail.ui.main.newmessage.NewMessageActivityArgs
-=======
-import com.infomaniak.mail.data.models.Mailbox
->>>>>>> a5d07c09
 import io.realm.kotlin.types.RealmInstant
 import java.util.*
 
@@ -83,29 +80,24 @@
     observe(owner) { it?.let(observer) }
 }
 
-<<<<<<< HEAD
+fun Context.getAttributeColor(@IdRes attribute: Int): Int {
+    val typedValue = TypedValue()
+    theme.resolveAttribute(attribute, typedValue, true)
+    return typedValue.data
+}
+
 fun Recipient.displayedName(context: Context): String {
     return if (AccountUtils.currentUser?.email == email) context.getString(R.string.contactMe) else getNameOrEmail()
 }
 
 fun Recipient.getNameOrEmail() = name?.ifBlank { email } ?: email
 
-=======
-fun Context.getAttributeColor(@IdRes attribute: Int): Int {
-    val typedValue = TypedValue()
-    theme.resolveAttribute(attribute, typedValue, true)
-    return typedValue.data
-}
-
->>>>>>> a5d07c09
 fun Fragment.notYetImplemented() {
     showSnackbar("This feature is currently under development.")
 }
 
-<<<<<<< HEAD
+fun List<Mailbox>.sortMailboxes(): List<Mailbox> = sortedByDescending { it.unseenMessages }
+
 fun Fragment.openMessageEdition(@IdRes direction: Int, message: Message? = null) {
     safeNavigate(direction, NewMessageActivityArgs(message?.draftUuid, message?.draftResource, message?.uid).toBundle())
-}
-=======
-fun List<Mailbox>.sortMailboxes(): List<Mailbox> = sortedByDescending { it.unseenMessages }
->>>>>>> a5d07c09
+}