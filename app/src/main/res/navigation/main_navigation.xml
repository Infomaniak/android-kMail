--- conflicted
+++ resolved
@@ -128,13 +128,8 @@
         android:label="DetailedContactBottomSheetDialog"
         tools:layout="@layout/bottom_sheet_detailed_contact">
         <argument
-<<<<<<< HEAD
             android:name="recipient"
-            app:argType="com.infomaniak.mail.data.models.Recipient" />
-=======
-            android:name="correspondent"
-            app:argType="com.infomaniak.mail.data.models.correspondent.Correspondent" />
->>>>>>> 0ee3ed70
+            app:argType="com.infomaniak.mail.data.models.correspondent.Recipient" />
     </dialog>
 
     <dialog
