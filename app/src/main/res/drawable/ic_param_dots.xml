--- conflicted
+++ resolved
@@ -1,19 +1,25 @@
+<?xml version="1.0" encoding="utf-8"?><!--
+  ~ Infomaniak kMail - Android
+  ~ Copyright (C) 2022 Infomaniak Network SA
+  ~
+  ~ This program is free software: you can redistribute it and/or modify
+  ~ it under the terms of the GNU General Public License as published by
+  ~ the Free Software Foundation, either version 3 of the License, or
+  ~ (at your option) any later version.
+  ~
+  ~ This program is distributed in the hope that it will be useful,
+  ~ but WITHOUT ANY WARRANTY; without even the implied warranty of
+  ~ MERCHANTABILITY or FITNESS FOR A PARTICULAR PURPOSE.  See the
+  ~ GNU General Public License for more details.
+  ~
+  ~ You should have received a copy of the GNU General Public License
+  ~ along with this program.  If not, see <http://www.gnu.org/licenses/>.
+  -->
 <vector xmlns:android="http://schemas.android.com/apk/res/android"
     android:width="24dp"
     android:height="25dp"
     android:viewportWidth="24"
     android:viewportHeight="25">
-<<<<<<< HEAD
-  <path
-      android:pathData="M11.774,2.773m-2.773,0a2.773,2.773 0,1 1,5.547 0a2.773,2.773 0,1 1,-5.547 0"
-      android:fillColor="#000000"/>
-  <path
-      android:pathData="M11.774,12.018m-2.773,0a2.773,2.773 0,1 1,5.547 0a2.773,2.773 0,1 1,-5.547 0"
-      android:fillColor="#000000"/>
-  <path
-      android:pathData="M11.774,21.263m-2.773,0a2.773,2.773 0,1 1,5.547 0a2.773,2.773 0,1 1,-5.547 0"
-      android:fillColor="#000000"/>
-=======
     <path
         android:fillColor="#000000"
         android:pathData="M11.774,2.773m-2.773,0a2.773,2.773 0,1 1,5.547 0a2.773,2.773 0,1 1,-5.547 0" />
@@ -23,5 +29,4 @@
     <path
         android:fillColor="#000000"
         android:pathData="M11.774,21.263m-2.773,0a2.773,2.773 0,1 1,5.547 0a2.773,2.773 0,1 1,-5.547 0" />
->>>>>>> 92402e41
 </vector>