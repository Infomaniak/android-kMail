<?xml version="1.0" encoding="utf-8"?><!--
  ~ Infomaniak kMail - Android
  ~ Copyright (C) 2022-2023 Infomaniak Network SA
  ~
  ~ This program is free software: you can redistribute it and/or modify
  ~ it under the terms of the GNU General Public License as published by
  ~ the Free Software Foundation, either version 3 of the License, or
  ~ (at your option) any later version.
  ~
  ~ This program is distributed in the hope that it will be useful,
  ~ but WITHOUT ANY WARRANTY; without even the implied warranty of
  ~ MERCHANTABILITY or FITNESS FOR A PARTICULAR PURPOSE.  See the
  ~ GNU General Public License for more details.
  ~
  ~ You should have received a copy of the GNU General Public License
  ~ along with this program.  If not, see <http://www.gnu.org/licenses/>.
  -->
<resources xmlns:xliff="urn:oasis:names:tc:xliff:document:1.2">
    <string name="appName" translatable="false">kMail</string>
    <string name="appNameFull" translatable="false">Infomaniak Mail</string>

    <string name="notification_channel_id_draft_service" translatable="false">draft_service_channel_id</string>
    <string name="notification_channel_id_general" translatable="false">general_channel_id</string>
    <string name="notification_channel_id_sync_messages_service" translatable="false">sync_messages_service_channel_id</string>

    <string name="accentColorBlueTitle">Blue</string>
    <string name="accentColorPinkTitle">Pink</string>
    <string name="actionArchive">Archive</string>
    <string name="actionBlockSender">Block sender</string>
    <string name="actionDelete">Delete</string>
    <string name="actionEditMenu">Edit menu</string>
    <string name="actionForward">Forward</string>
    <string name="actionMarkAsRead">Mark as read</string>
    <string name="actionMarkAsUnread">Mark as unread</string>
    <string name="actionMove">Move</string>
    <string name="actionNonSpam">Not spam</string>
    <string name="actionOpenIn">Open in</string>
    <string name="actionPhishing">Report phishing</string>
    <string name="actionPostpone">Postpone</string>
    <string name="actionPrint">Print</string>
    <string name="actionReply">Reply</string>
    <string name="actionReplyAll">Reply all</string>
    <string name="actionReportDisplayProblem">Report a display problem</string>
    <string name="actionReportJunk">Report junk</string>
<<<<<<< HEAD
    <string name="actionSavePDF">Save as PDF</string>
=======
>>>>>>> d3c71336
    <string name="actionShortMarkAsRead">Read</string>
    <string name="actionShortMarkAsUnread">Unread</string>
    <string name="actionShortStar">Favorites</string>
    <string name="actionSpam">Report spam</string>
    <string name="actionStar">Add to favorites</string>
    <string name="actionUnstar">Delete from favorites</string>
    <string name="appSecurityDescription">Protect access to your app by enabling your phone lock.</string>
    <string name="archiveFolder">Archived</string>
    <string name="attachmentActionCamera">Camera</string>
    <string name="attachmentActionFile">Attach a file</string>
    <string name="attachmentActionPhotoLibrary">Send a photo from the photo library</string>
    <string name="attachmentActionTitle">Add an attachment</string>
    <string name="attachmentFileLimitReached">The files that you are trying to send exceed the 25 MB attachment limit</string>
    <plurals name="attachmentQuantity">
        <item quantity="one">%d attachment</item>
        <item quantity="other">%d attachments</item>
    </plurals>
    <string name="bccTitle">Bcc:</string>
    <string name="buttonAccept">Accept</string>
    <string name="buttonAccountAssociatedEmailAddresses">Email addresses associated with this account</string>
    <string name="buttonAccountDelete">Delete account</string>
    <string name="buttonAccountDisconnect">Disconnect account</string>
    <string name="buttonAccountSwitch">Change account</string>
    <string name="buttonAddAccount">Add an account</string>
    <string name="buttonAddEmailAddress">Add an email address</string>
    <string name="buttonAttachment">Add an attachment</string>
    <string name="buttonAvailableSoon">Available soon</string>
    <string name="buttonBold">Bold</string>
    <string name="buttonBulletPoint">Bullet point</string>
    <string name="buttonCamera">Take a picture</string>
    <string name="buttonCancel">Cancel</string>
    <string name="buttonClose">Close</string>
    <string name="buttonConfirmRestoreEmails">Restore</string>
    <string name="buttonCreate">Create</string>
    <string name="buttonCreateAccount">Create an account</string>
    <string name="buttonCreateFolder">Add a folder</string>
    <string name="buttonDownload">Download</string>
    <string name="buttonDownloadAll">Download all</string>
    <string name="buttonFeedback">Feedback</string>
    <string name="buttonFolders">Folders</string>
    <string name="buttonHelp">Help</string>
    <string name="buttonHyperlink">Add a hyperlink</string>
    <string name="buttonImportEmails">Import emails</string>
    <string name="buttonItalic">Italic</string>
    <string name="buttonLogInDifferentAccount">Log in with another account</string>
    <string name="buttonLogin">Login</string>
    <string name="buttonLogout">Log out</string>
    <string name="buttonMore">More</string>
    <string name="buttonMoreStorage">Get more storage</string>
    <string name="buttonNewMessage">New message</string>
    <string name="buttonRefuse">Refuse</string>
    <string name="buttonReport">Report</string>
    <string name="buttonRestoreEmails">Restore emails</string>
    <string name="buttonSchedule">Schedule email to send later</string>
    <string name="buttonSeeAll">See all</string>
    <string name="buttonSelectAll">All</string>
    <string name="buttonShare">Share</string>
    <string name="buttonStrikedThrough">Strike through</string>
    <string name="buttonTextOptionsClose">Close text formatting</string>
    <string name="buttonTextOptionsOpen">Open text formatting</string>
    <string name="buttonUnderlined">Underline</string>
    <string name="buttonUnlock">Unlock</string>
    <string name="buttonValid">Validate</string>
    <string name="ccTitle">Cc:</string>
    <string name="commercialFolder">Promotions</string>
    <string name="confirmLogoutDescription">Are you sure you want to log out?</string>
    <string name="confirmLogoutTitle">Log out from %s</string>
    <string name="contactActionAddToContacts">Add to contacts</string>
    <string name="contactActionCopyEmailAddress">Copy email address</string>
    <string name="contactActionWriteEmail">Write an email</string>
    <string name="contactMe">Me</string>
    <string name="contactsSearch">Contacts</string>
    <string name="contentDescriptionButtonBack">Back</string>
    <string name="contentDescriptionButtonDeleteDraft">Delete draft</string>
    <string name="contentDescriptionButtonExpandAccountSelection">Expand account selection</string>
    <string name="contentDescriptionButtonExpandCustomFolders">Expand custom folders</string>
    <string name="contentDescriptionButtonExpandHeader">Expand header</string>
    <string name="contentDescriptionButtonFilterSearch">Filter search</string>
    <string name="contentDescriptionButtonMenu">Menu</string>
    <string name="contentDescriptionButtonNext">Next</string>
    <string name="contentDescriptionButtonSettings">Settings</string>
    <string name="contentDescriptionIconAttachments">Has attachments</string>
    <string name="contentDescriptionIconCalendar">Has Calendar event</string>
    <string name="contentDescriptionIconFavorite">Is favorite</string>
    <string name="contentDescriptionIconFolderSelected">Folder selected</string>
    <string name="contentDescriptionIconNewMail">New</string>
    <string name="contentDescriptionIconStorage">Storage status</string>
    <string name="contentDescriptionUserAvatar">User avatar</string>
    <string name="createFolderName">Name of the folder</string>
    <string name="createFolderNoParent">None</string>
    <string name="createFolderParent">Parent folder</string>
    <string name="createFolderTitle">What will this folder be called?</string>
    <string name="dateTitle">Date:</string>
    <string name="draftFolder">Drafts</string>
    <string name="draftPrefix">(Draft)</string>
    <string name="emptyFolderDescription">There’s nothing to see, look at another one :)</string>
    <string name="emptyFolderTitle">This folder is empty !</string>
    <string name="errorLoginDescription">The connection failed.</string>
    <string name="errorLoginTitle">Login error</string>
    <string name="favoritesFolder">Favorites</string>
    <plurals name="folderMessageCount">
        <item quantity="one">This folder contains %d message</item>
        <item quantity="other">This folder contains %d messages</item>
    </plurals>
    <string name="folderNoMessageCount">This folder contains no messages</string>
    <string name="fromTitle">From:</string>
    <string name="helpChatbot">Chatbot</string>
    <string name="helpFAQ">FAQ</string>
    <string name="inboxFolder">Inbox</string>
    <string name="loadingText">Loading…</string>
    <string name="lockAppTitle">Application locked</string>
    <string name="menuDrawerAdvancedActions">Advanced actions</string>
    <string name="menuDrawerMailboxStorage">%1$s / %2$s used</string>
    <string name="messageDetailsDateAt">%1$s at %2$s</string>
    <string name="messageDetailsYesterday">Yesterday</string>
    <string name="messageForwardHeader">Forwarded message</string>
    <string name="messageIsDraftOption">Draft</string>
    <string name="messageReplyHeader">On %1$s, %2$s wrote:</string>
    <string name="moreStorageText1">Your mailbox is full and you can‘t receive any more messages 🥲</string>
    <string name="moreStorageText2">You will soon be able to unblock the limits of your ik.me email address (storage limit, sending, forwarding, …)</string>
    <string name="moreStorageTitle">Is your box full? Get more storage!</string>
    <string name="moveTitle">Which folder do you want to move your email to?</string>
    <plurals name="multipleSelectionCount">
        <item quantity="one">%d selected</item>
        <item quantity="other">%d selected</item>
    </plurals>
    <string name="newFolderDialogHint">Folder name</string>
    <string name="newFolderDialogPositiveButton">Create the folder</string>
    <string name="newFolderDialogTitle">What folder name would you like to use?</string>
    <plurals name="newMessageNotificationSummary">
        <item quantity="one">%d new message</item>
        <item quantity="other">%d new messages</item>
    </plurals>
    <string name="newMessagePlaceholderTitle">Type your message</string>
    <string name="noBodyTitle">This message is empty.</string>
    <string name="noConversationSelected">No conversation selected in %s</string>
    <string name="noEmailDescription">Write a new email by clicking on \'New message\' in the bottom-right corner</string>
    <string name="noEmailTitle">You don’t have any emails</string>
    <string name="noFolderTitle">You don’t have any folder yet …</string>
    <string name="noMailboxDescription">You do not have an email address associated with your Infomaniak account. To add an address, tap the button below.</string>
    <string name="noMailboxTitle">No email address associated with this account</string>
    <string name="noNetworkDescription">Your emails may not be up to date</string>
    <string name="noNetworkTitle">No signal</string>
    <string name="noSubjectTitle">(no subject)</string>
    <string name="notificationGeneralChannelName">General notifications</string>
    <string name="notificationNewMessagesChannelName">New emails</string>
    <string name="notificationSyncDraftChannelName">Saving drafts</string>
    <string name="notificationSyncMessagesChannelName">Retrieving new emails</string>
    <string name="onBoardingDescription2">Define the actions you perform most often when swiping left and right, and save valuable time</string>
    <string name="onBoardingDescription3">Take action on multiple messages simultaneously</string>
    <string name="onBoardingDescription4">Manage all your Infomaniak emails from the app!</string>
    <string name="onBoardingTitle1">Choose between 2 themes,\npink or blue ?</string>
    <string name="onBoardingTitle2">Activate swipe actions to save time</string>
    <string name="onBoardingTitle3">Press and hold a message for a few seconds to activate the multiple selection</string>
    <string name="onBoardingTitle4">Log in and start using the kMail app now!</string>
    <string name="pendingMessagesFolder">Pending messages</string>
    <string name="recentSearchesTitle">Recent searches</string>
    <string name="refreshTokenError">You’ve been disconnected due to a problem. Please log in again</string>
    <string name="reportDisplayProblemDescription">Do you agree to share your data with our developers so that they can help you with your problem?</string>
    <string name="reportDisplayProblemTitle">Report a display problem</string>
    <string name="reportPhishingDescription">If this message attempts to steal sensitive information (password, bank details, etc.) and/or impersonates a recognised identity then it is phishing. \n\nBy reporting it to us, you speed up the detection of dangerous messages for all our users.\n\nThe report will be sent to our security team for analysis and action. The email will also be automatically moved to your spam folder.</string>
    <string name="reportPhishingTitle">Report a phishing attempt</string>
    <string name="restoreEmailsBackupDate">Backup date</string>
    <string name="restoreEmailsText">All emails will come back to your inbox.</string>
    <string name="restoreEmailsTitle">Restore your emails</string>
    <string name="scheduledMessagesFolder">Scheduled messages</string>
    <string name="searchAllMessages">All messages</string>
    <string name="searchFieldPlaceholder">Search an email</string>
    <string name="searchFilterAttachment">Attachments</string>
    <string name="searchFilterFolder">All folders</string>
    <string name="searchFilterRead">Read</string>
    <string name="searchFilterUnread">Unread</string>
    <string name="searchNoHistoryDescription">Search by contact or keywords</string>
    <string name="searchNoResultsDescription">No messages matching your search</string>
    <string name="searchNoResultsTitle">No results</string>
    <string name="searchViewHint">Search for a message</string>
    <string name="send">Send</string>
    <string name="sentFolder">Sent messages</string>
    <string name="settingsAccentColor">Accent color</string>
    <string name="settingsAccentColorDescription">Choose the accent colour for the application</string>
    <string name="settingsAppLock">App lock</string>
    <string name="settingsCancellationPeriodDescription">You have the possibility to cancel the sending of your email up to 30 seconds</string>
    <string name="settingsCancellationPeriodTitle">Send cancellation period</string>
    <string name="settingsDefault">Default</string>
    <string name="settingsDelaySeconds">%d seconds</string>
    <string name="settingsDensityOptionCompact">Compact</string>
    <string name="settingsDensityOptionLarge">Large</string>
    <string name="settingsDensityOptionNormal">Normal</string>
    <string name="settingsDisabled">Disabled</string>
    <string name="settingsEnabled">Enabled</string>
    <string name="settingsExternalContentTitle">Display external content</string>
    <string name="settingsInboxAlias">Alias</string>
    <string name="settingsInboxRedirect">Redirections</string>
    <string name="settingsInboxRules">Rules</string>
    <string name="settingsInboxType">Inbox type</string>
    <string name="settingsMailboxGeneralAutoreply">Automatic reply</string>
    <string name="settingsMailboxGeneralFolders">Folders settings</string>
    <string name="settingsMailboxGeneralNotifications">Notifications</string>
    <string name="settingsMailboxGeneralSignature">Signature settings</string>
    <string name="settingsOptionAlways">Always</string>
    <string name="settingsOptionAskMe">Ask me</string>
    <string name="settingsOptionDarkTheme">Dark</string>
    <string name="settingsOptionDiscussions">Discussions</string>
    <string name="settingsOptionLightTheme">Light</string>
    <string name="settingsOptionMessages">Messages</string>
    <string name="settingsOptionSystemTheme">System</string>
    <string name="settingsPrivacyDeleteSearchHistory">Delete search history</string>
    <string name="settingsPrivacyViewLogs">View logs</string>
    <string name="settingsSectionAppearance">Appearance</string>
    <string name="settingsSectionEmailAddresses">Email addresses</string>
    <string name="settingsSectionGeneral">General</string>
    <string name="settingsSectionPrivacy">Privacy</string>
    <string name="settingsSectionSecurity">Security</string>
    <string name="settingsSecurityAdsFilter">Ads and social networks filter</string>
    <string name="settingsSecurityApprovedOption">Approved</string>
    <string name="settingsSecurityBlockedOption">Blocked</string>
    <string name="settingsSecurityBlockedRecipients">Blocked / authorised recipients</string>
    <string name="settingsSecurityBlockedRecipientsDescription">You can specify senders to approve or block for our Anti-Spam protection to process them for you.</string>
    <string name="settingsSecuritySpamFilter">Spam filter</string>
    <string name="settingsSelectDisplayModeDescription">Select a display mode</string>
    <string name="settingsSendAcknowledgement">Request an acknowledgement of receipt for every email sent</string>
    <string name="settingsSendIncludeOriginalMessage">Include the original message in the reply</string>
    <string name="settingsSendTitle">Send</string>
    <string name="settingsSwipeActionNone">None</string>
    <string name="settingsSwipeActionQuickActionsMenu">Quick actions menu</string>
    <string name="settingsSwipeActionReadAndArchive">Read and archive</string>
    <string name="settingsSwipeActionReadUnread">Read / unread</string>
    <string name="settingsSwipeActionToDefine">To define</string>
    <string name="settingsSwipeActionsTitle">Swipe actions</string>
    <string name="settingsSwipeDescription">Swipe items in your inbox and get quick access to your most frequent actions</string>
    <string name="settingsSwipeLeft">Left swipe</string>
    <string name="settingsSwipeRight">Right swipe</string>
    <string name="settingsTheme">Theme</string>
    <string name="settingsThemeChoiceTitle">Theme choice</string>
    <string name="settingsThreadListDensityTitle">Thread list density</string>
    <string name="settingsTitle">Settings</string>
    <string name="settingsTransferAsAttachment">As an attachment</string>
    <string name="settingsTransferEmailsDescription">When forwarding an email, choose the display mode that suits you best</string>
    <string name="settingsTransferEmailsTitle">Transfer emails</string>
    <string name="settingsTransferInBody">In the message body</string>
    <string name="snackbarContactSaved">New contact successfully registered</string>
    <string name="snackbarDisplayProblemReported">Display problem reported</string>
    <string name="snackbarDraftDeleted">Draft deleted</string>
    <string name="snackbarDraftSaved">Draft saved</string>
    <string name="snackbarEmailCopiedToClipboard">Email address copied to the clipboard</string>
    <string name="snackbarEmailSending">Email sending in progress</string>
    <string name="snackbarEmailSent">Email sent</string>
    <string name="snackbarInvalidUrl">Invalid URL</string>
    <string name="snackbarMessageDeletedPermanently">Message deleted</string>
    <string name="snackbarMessageMoved">Message moved to %s</string>
    <string name="snackbarMoveCancelled">Move cancelled</string>
    <string name="snackbarReportPhishingConfirmation">Successfully reported</string>
    <plurals name="snackbarSenderBlacklisted">
        <item quantity="one">Sender successfully blacklisted</item>
        <item quantity="other">Senders successfully blacklisted</item>
    </plurals>
    <string name="snackbarSuccessfulRestoration">Restoration successfully completed</string>
    <plurals name="snackbarThreadDeletedPermanently">
        <item quantity="one">Conversation deleted</item>
        <item quantity="other">Conversations deleted</item>
    </plurals>
    <plurals name="snackbarThreadMoved">
        <item quantity="one">Conversation moved to %s</item>
        <item quantity="other">Conversations moved to %s</item>
    </plurals>
    <string name="socialNetworksFolder">Social networks</string>
    <string name="spamFolder">Spam</string>
    <string name="subjectTitle">Subject:</string>
    <string name="threadListHeaderLastUpdate">Updated %s</string>
    <string name="threadListHeaderLastUpdateNow">now</string>
    <plurals name="threadListHeaderUnreadCount">
        <item quantity="one">%s unread</item>
        <item quantity="other">%s unread</item>
    </plurals>
    <string name="threadListSectionLastWeek">Last week</string>
    <string name="threadListSectionThisMonth">This month</string>
    <string name="threadListSectionThisWeek">This week</string>
    <string name="threadListSectionToday">Today</string>
    <string name="threadListSectionTwoWeeks">Two weeks ago</string>
    <string name="titleMyAccount">My account</string>
    <string name="titleMyAccounts">My accounts</string>
    <string name="toTitle">To:</string>
    <string name="trashFolder">Trash</string>
    <string name="unknownRecipientTitle">(unknown)</string>
    <string name="urlEntryTitle">Create a hyperlink</string>
    <string name="urlPlaceholder">URL</string>
    <string name="webViewCantHandleAction">No application has been found to handle this action</string>
    <string name="workInProgressTitle">This feature is currently under development.</string>
</resources><|MERGE_RESOLUTION|>--- conflicted
+++ resolved
@@ -42,10 +42,6 @@
     <string name="actionReplyAll">Reply all</string>
     <string name="actionReportDisplayProblem">Report a display problem</string>
     <string name="actionReportJunk">Report junk</string>
-<<<<<<< HEAD
-    <string name="actionSavePDF">Save as PDF</string>
-=======
->>>>>>> d3c71336
     <string name="actionShortMarkAsRead">Read</string>
     <string name="actionShortMarkAsUnread">Unread</string>
     <string name="actionShortStar">Favorites</string>
