--- conflicted
+++ resolved
@@ -31,11 +31,8 @@
     <dimen name="noMailIlluViewSize">180dp</dimen>
     <dimen name="noMailTextViewSize">300dp</dimen>
     <dimen name="searchViewHeight">40dp</dimen>
-<<<<<<< HEAD
+    <dimen name="smallCorderRadius">6dp</dimen>
     <dimen name="userAvatarSizeLarge">42dp</dimen>
-=======
-    <dimen name="smallCorderRadius">6dp</dimen>
->>>>>>> 92402e41
 
     <!-- Menu Drawer -->
 
