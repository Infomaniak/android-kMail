--- conflicted
+++ resolved
@@ -25,23 +25,6 @@
     </declare-styleable>
 
     <declare-styleable name="BottomQuickActionBarView">
-<<<<<<< HEAD
-        <attr name="iconColor" format="color" />
-        <attr name="textColor" format="color" />
-
-        <attr name="src1" format="reference" />
-        <attr name="src2" format="reference" />
-        <attr name="src3" format="reference" />
-        <attr name="src4" format="reference" />
-        <attr name="src5" format="reference" />
-
-        <attr name="text1" format="string" />
-        <attr name="text2" format="string" />
-        <attr name="text3" format="string" />
-        <attr name="text4" format="string" />
-        <attr name="text5" format="string" />
-=======
         <attr name="menu" />
->>>>>>> 92402e41
     </declare-styleable>
 </resources>