--- conflicted
+++ resolved
@@ -74,7 +74,6 @@
                 app:layout_constraintTop_toTopOf="parent"
                 tools:text="@tools:sample/full_names" />
 
-
             <TextView
                 android:id="@+id/subjectTextView"
                 style="@style/Callout.Secondary"
@@ -132,10 +131,7 @@
                 style="@style/TextButton"
                 android:layout_width="0dp"
                 android:layout_height="0dp"
-<<<<<<< HEAD
-=======
                 app:cornerRadius="6dp"
->>>>>>> 2b38dcea
                 app:layout_constraintBottom_toBottomOf="@id/recipientLayout"
                 app:layout_constraintEnd_toEndOf="@id/recipientLayout"
                 app:layout_constraintStart_toStartOf="@id/recipientLayout"
@@ -206,18 +202,12 @@
         android:layout_width="0dp"
         android:layout_height="wrap_content"
         android:layout_marginHorizontal="@dimen/marginStandardSmall"
-<<<<<<< HEAD
-=======
         android:paddingStart="@dimen/marginStandardVerySmall"
->>>>>>> 2b38dcea
         app:layoutManager="androidx.recyclerview.widget.LinearLayoutManager"
         app:layout_constraintEnd_toEndOf="parent"
         app:layout_constraintStart_toEndOf="@id/prefixBarrier"
         app:layout_constraintTop_toTopOf="@id/fromPrefix"
-<<<<<<< HEAD
-=======
         tools:ignore="RtlSymmetry"
->>>>>>> 2b38dcea
         tools:itemCount="2"
         tools:listitem="@layout/item_detailed_contact" />
 
@@ -237,18 +227,12 @@
         android:layout_width="0dp"
         android:layout_height="wrap_content"
         android:layout_marginHorizontal="@dimen/marginStandardSmall"
-<<<<<<< HEAD
-=======
         android:paddingStart="@dimen/marginStandardVerySmall"
->>>>>>> 2b38dcea
         app:layoutManager="androidx.recyclerview.widget.LinearLayoutManager"
         app:layout_constraintEnd_toEndOf="parent"
         app:layout_constraintStart_toEndOf="@id/prefixBarrier"
         app:layout_constraintTop_toTopOf="@id/toPrefix"
-<<<<<<< HEAD
-=======
         tools:ignore="RtlSymmetry"
->>>>>>> 2b38dcea
         tools:itemCount="3"
         tools:listitem="@layout/item_detailed_contact" />
 
@@ -268,18 +252,12 @@
         android:layout_width="0dp"
         android:layout_height="wrap_content"
         android:layout_marginHorizontal="@dimen/marginStandardSmall"
-<<<<<<< HEAD
-=======
         android:paddingStart="@dimen/marginStandardVerySmall"
->>>>>>> 2b38dcea
         app:layoutManager="androidx.recyclerview.widget.LinearLayoutManager"
         app:layout_constraintEnd_toEndOf="parent"
         app:layout_constraintStart_toEndOf="@id/prefixBarrier"
         app:layout_constraintTop_toTopOf="@id/ccPrefix"
-<<<<<<< HEAD
-=======
         tools:ignore="RtlSymmetry"
->>>>>>> 2b38dcea
         tools:itemCount="2"
         tools:listitem="@layout/item_detailed_contact" />
 
