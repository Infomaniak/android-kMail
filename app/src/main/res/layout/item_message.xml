--- conflicted
+++ resolved
@@ -74,7 +74,6 @@
                 app:layout_constraintTop_toTopOf="parent"
                 tools:text="@tools:sample/full_names" />
 
-
             <TextView
                 android:id="@+id/subjectTextView"
                 style="@style/Callout.Secondary"
@@ -132,11 +131,7 @@
                 style="@style/TextButton"
                 android:layout_width="0dp"
                 android:layout_height="0dp"
-<<<<<<< HEAD
-                app:cornerRadius="6dp"
-=======
                 app:cornerRadius="@dimen/smallCorderRadius"
->>>>>>> 92402e41
                 app:layout_constraintBottom_toBottomOf="@id/recipientLayout"
                 app:layout_constraintEnd_toEndOf="@id/recipientLayout"
                 app:layout_constraintStart_toStartOf="@id/recipientLayout"
@@ -203,10 +198,6 @@
         app:layout_constraintTop_toBottomOf="@id/messageHeader" />
 
     <androidx.recyclerview.widget.RecyclerView
-<<<<<<< HEAD
-=======
-
->>>>>>> 92402e41
         android:id="@+id/fromRecyclerView"
         android:layout_width="0dp"
         android:layout_height="wrap_content"
