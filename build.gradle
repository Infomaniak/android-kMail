--- conflicted
+++ resolved
@@ -1,44 +1,17 @@
 buildscript {
-<<<<<<< HEAD
-    ext.kotlin_version = libs.versions.kotlin.get()
-    ext.navigation_version = libs.versions.navigation.get()
-    ext.coil_version = '2.3.0' // TODO: Temporary support for kDrive, remove this when it's fixed in :Core
-    ext.livedata_version = '2.6.1' // TODO: Temporary support for kDrive, remove this when it's fixed in :Core
-    ext.serialization_json_version = '1.5.0' // TODO: Temporary support for kDrive, remove this when it's fixed in :Core
-    ext.java_version = JavaVersion.VERSION_17
-    ext.realm_kotlin_version = libs.versions.realmKotlin.get()
 
     dependencies {
         classpath libs.navigation.safeargs
         classpath libs.google.services
-=======
-
-    ext.realmVersion = '1.8.0'
-
-    project.ext.gradleVersion = '8.0.1'
-    project.ext.kotlinVersion = '1.8.21'
-
-    dependencies {
-        classpath 'androidx.navigation:navigation-safe-args-gradle-plugin:2.5.3'
-        classpath 'com.google.gms:google-services:4.3.15'
->>>>>>> 8d7b460b
     }
 }
 
 plugins {
-<<<<<<< HEAD
     alias(libs.plugins.android.application) apply false
     alias(libs.plugins.android.library) apply false
     alias(libs.plugins.jetbrains.kotlin.android) apply false
     alias(libs.plugins.jetbrains.kotlin.serialization) apply false
     alias(libs.plugins.realm.kotlin) apply false
-=======
-    id 'com.android.application' version "$gradleVersion" apply false
-    id 'com.android.library' version "$gradleVersion" apply false
-    id 'org.jetbrains.kotlin.android' version "$kotlinVersion" apply false
-    id 'org.jetbrains.kotlin.plugin.serialization' version "$kotlinVersion" apply false
-    id 'io.realm.kotlin' version "$realmVersion" apply false
->>>>>>> 8d7b460b
 }
 
 task clean(type: Delete) { delete rootProject.buildDir }