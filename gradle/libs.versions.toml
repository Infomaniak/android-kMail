[versions]
androidGradlePlugin = "8.2.1"
dotsindicator = "5.0"
dragdropswipeRecyclerview = "1.2.0"
firebaseMessagingKtx = "23.4.0"
flexbox = "3.0.0"
googleServices = "4.4.0"
hiltAndroid = "2.50"
hiltAndroidx = "1.1.0"
jsoup = "1.17.2"
junitJupiterEngine = "5.10.1"
kapt = "1.8.22"
kotlin = "1.9.22"
ksp = "1.9.22-1.0.16"
leakcanaryAndroid = "2.12"
lifecycleProcess = "2.6.2"
<<<<<<< HEAD
lottie = "6.2.0"
navigation = "2.6.0"
realmKotlin = "1.12.0"
sentryAndroidFragment = "6.29.0"
slidingPaneLayout = "1.2.0"
=======
lottie = "6.3.0"
navigation = "2.7.6"
realmKotlin = "1.13.0"
sentryAndroidFragment = "7.1.0"
>>>>>>> 3573f373
testRunner = "1.5.2"
webkit = "1.9.0"
workConcurrentFutures = "1.1.0"
workRuntimeKtx = "2.9.0"

[libraries]
dotsindicator = { module = "com.tbuonomo:dotsindicator", version.ref = "dotsindicator" }
dragdropswipe-recyclerview = { module = "com.ernestoyaquello.dragdropswiperecyclerview:drag-drop-swipe-recyclerview", version.ref = "dragdropswipeRecyclerview" }
firebase-messaging-ktx = { module = "com.google.firebase:firebase-messaging-ktx", version.ref = "firebaseMessagingKtx" }
flexbox = { module = "com.google.android.flexbox:flexbox", version.ref = "flexbox" }
google-services = { module = "com.google.gms:google-services", version.ref = "googleServices" }
hilt-android = { module = "com.google.dagger:hilt-android", version.ref = "hiltAndroid" }
hilt-compiler = { module = "com.google.dagger:hilt-compiler", version.ref = "hiltAndroid" }
hilt-compiler-androidx = { module = "androidx.hilt:hilt-compiler", version.ref = "hiltAndroidx" }
hilt-work = { module = "androidx.hilt:hilt-work", version.ref = "hiltAndroidx" }
jsoup = { module = "org.jsoup:jsoup", version.ref = "jsoup" }
leakcanary-android = { module = "com.squareup.leakcanary:leakcanary-android", version.ref = "leakcanaryAndroid" }
lifecycle-process = { module = "androidx.lifecycle:lifecycle-process", version.ref = "lifecycleProcess" }
lottie = { module = "com.airbnb.android:lottie", version.ref = "lottie" }
navigation-safeargs = { module = "androidx.navigation:navigation-safe-args-gradle-plugin", version.ref = "navigation" }
realm-kotlin-base = { module = "io.realm.kotlin:library-base", version.ref = "realmKotlin" }
sentry-android-fragment = { module = "io.sentry:sentry-android-fragment", version.ref = "sentryAndroidFragment" }
slidingpanelayout = { module = "androidx.slidingpanelayout:slidingpanelayout", version.ref = "slidingPaneLayout" }
webkit = { module = "androidx.webkit:webkit", version.ref = "webkit" }
work-concurrent-futures = { module = "androidx.concurrent:concurrent-futures-ktx", version.ref = "workConcurrentFutures" }
work-runtime-ktx = { module = "androidx.work:work-runtime-ktx", version.ref = "workRuntimeKtx" }
# Unit tests
junit-jupiter-engine = { module = "org.junit.jupiter:junit-jupiter-engine", version.ref = "junitJupiterEngine" }
test-runner = { module = "androidx.test:runner", version.ref = "testRunner" }

[plugins]
android-application = { id = "com.android.application", version.ref = "androidGradlePlugin" }
android-library = { id = "com.android.library", version.ref = "androidGradlePlugin" }
dagger-hilt = { id = "com.google.dagger.hilt.android", version.ref = "hiltAndroid" }
jetbrains-kotlin-android = { id = "org.jetbrains.kotlin.android", version.ref = "kotlin" }
jetbrains-kotlin-serialization = { id = "org.jetbrains.kotlin.plugin.serialization", version.ref = "kotlin" }
kapt = { id = "org.jetbrains.kotlin.kapt", version.ref = "kapt" }
ksp = { id = "com.google.devtools.ksp", version.ref = "ksp" }
realm-kotlin = { id = "io.realm.kotlin", version.ref = "realmKotlin" }<|MERGE_RESOLUTION|>--- conflicted
+++ resolved
@@ -14,18 +14,11 @@
 ksp = "1.9.22-1.0.16"
 leakcanaryAndroid = "2.12"
 lifecycleProcess = "2.6.2"
-<<<<<<< HEAD
-lottie = "6.2.0"
-navigation = "2.6.0"
-realmKotlin = "1.12.0"
-sentryAndroidFragment = "6.29.0"
-slidingPaneLayout = "1.2.0"
-=======
 lottie = "6.3.0"
 navigation = "2.7.6"
 realmKotlin = "1.13.0"
 sentryAndroidFragment = "7.1.0"
->>>>>>> 3573f373
+slidingPaneLayout = "1.2.0"
 testRunner = "1.5.2"
 webkit = "1.9.0"
 workConcurrentFutures = "1.1.0"
