--- conflicted
+++ resolved
@@ -13,8 +13,8 @@
                       <LayoutPositions>
                         <option name="myPosition">
                           <Point>
-                            <option name="x" value="757" />
-                            <option name="y" value="2296" />
+                            <option name="x" value="1232" />
+                            <option name="y" value="724" />
                           </Point>
                         </option>
                       </LayoutPositions>
@@ -25,8 +25,8 @@
                       <LayoutPositions>
                         <option name="myPosition">
                           <Point>
-                            <option name="x" value="757" />
-                            <option name="y" value="2967" />
+                            <option name="x" value="1232" />
+                            <option name="y" value="2149" />
                           </Point>
                         </option>
                         <option name="myPositions">
@@ -46,8 +46,8 @@
                       <LayoutPositions>
                         <option name="myPosition">
                           <Point>
-                            <option name="x" value="247" />
-                            <option name="y" value="637" />
+                            <option name="x" value="988" />
+                            <option name="y" value="3176" />
                           </Point>
                         </option>
                       </LayoutPositions>
@@ -58,8 +58,8 @@
                       <LayoutPositions>
                         <option name="myPosition">
                           <Point>
-                            <option name="x" value="233" />
-                            <option name="y" value="2701" />
+                            <option name="x" value="988" />
+                            <option name="y" value="368" />
                           </Point>
                         </option>
                         <option name="myPositions">
@@ -89,8 +89,8 @@
                       <LayoutPositions>
                         <option name="myPosition">
                           <Point>
-                            <option name="x" value="228" />
-                            <option name="y" value="3904" />
+                            <option name="x" value="988" />
+                            <option name="y" value="1258" />
                           </Point>
                         </option>
                         <option name="myPositions">
@@ -105,13 +105,25 @@
                       </LayoutPositions>
                     </value>
                   </entry>
+                  <entry key="getMoreStorageBottomSheetDialog">
+                    <value>
+                      <LayoutPositions>
+                        <option name="myPosition">
+                          <Point>
+                            <option name="x" value="12" />
+                            <option name="y" value="12" />
+                          </Point>
+                        </option>
+                      </LayoutPositions>
+                    </value>
+                  </entry>
                   <entry key="helpFragment">
                     <value>
                       <LayoutPositions>
                         <option name="myPosition">
                           <Point>
-                            <option name="x" value="-572" />
-                            <option name="y" value="2628" />
+                            <option name="x" value="744" />
+                            <option name="y" value="3575" />
                           </Point>
                         </option>
                       </LayoutPositions>
@@ -122,8 +134,8 @@
                       <LayoutPositions>
                         <option name="myPosition">
                           <Point>
-                            <option name="x" value="-2271" />
-                            <option name="y" value="1169" />
+                            <option name="x" value="256" />
+                            <option name="y" value="12" />
                           </Point>
                         </option>
                       </LayoutPositions>
@@ -134,8 +146,8 @@
                       <LayoutPositions>
                         <option name="myPosition">
                           <Point>
-                            <option name="x" value="-573" />
-                            <option name="y" value="2105" />
+                            <option name="x" value="744" />
+                            <option name="y" value="2464" />
                           </Point>
                         </option>
                       </LayoutPositions>
@@ -146,8 +158,8 @@
                       <LayoutPositions>
                         <option name="myPosition">
                           <Point>
-                            <option name="x" value="245" />
-                            <option name="y" value="1135" />
+                            <option name="x" value="988" />
+                            <option name="y" value="2820" />
                           </Point>
                         </option>
                       </LayoutPositions>
@@ -158,8 +170,8 @@
                       <LayoutPositions>
                         <option name="myPosition">
                           <Point>
-                            <option name="x" value="231" />
-                            <option name="y" value="3532" />
+                            <option name="x" value="1232" />
+                            <option name="y" value="1437" />
                           </Point>
                         </option>
                         <option name="myPositions">
@@ -179,13 +191,8 @@
                       <LayoutPositions>
                         <option name="myPosition">
                           <Point>
-<<<<<<< HEAD
-                            <option name="x" value="757" />
-                            <option name="y" value="3323" />
-=======
                             <option name="x" value="744" />
                             <option name="y" value="2820" />
->>>>>>> 975433f6
                           </Point>
                         </option>
                         <option name="myPositions">
@@ -215,8 +222,8 @@
                       <LayoutPositions>
                         <option name="myPosition">
                           <Point>
-                            <option name="x" value="-560" />
-                            <option name="y" value="68" />
+                            <option name="x" value="744" />
+                            <option name="y" value="564" />
                           </Point>
                         </option>
                       </LayoutPositions>
@@ -227,8 +234,8 @@
                       <LayoutPositions>
                         <option name="myPosition">
                           <Point>
-                            <option name="x" value="240" />
-                            <option name="y" value="1733" />
+                            <option name="x" value="988" />
+                            <option name="y" value="2328" />
                           </Point>
                         </option>
                       </LayoutPositions>
@@ -239,8 +246,8 @@
                       <LayoutPositions>
                         <option name="myPosition">
                           <Point>
-                            <option name="x" value="-560" />
-                            <option name="y" value="424" />
+                            <option name="x" value="744" />
+                            <option name="y" value="3219" />
                           </Point>
                         </option>
                         <option name="myPositions">
@@ -260,8 +267,8 @@
                       <LayoutPositions>
                         <option name="myPosition">
                           <Point>
-                            <option name="x" value="1429" />
-                            <option name="y" value="3524" />
+                            <option name="x" value="1476" />
+                            <option name="y" value="103" />
                           </Point>
                         </option>
                       </LayoutPositions>
@@ -272,8 +279,8 @@
                       <LayoutPositions>
                         <option name="myPosition">
                           <Point>
-                            <option name="x" value="-577" />
-                            <option name="y" value="3176" />
+                            <option name="x" value="744" />
+                            <option name="y" value="1276" />
                           </Point>
                         </option>
                         <option name="myPositions">
@@ -318,8 +325,8 @@
                       <LayoutPositions>
                         <option name="myPosition">
                           <Point>
-                            <option name="x" value="757" />
-                            <option name="y" value="2611" />
+                            <option name="x" value="1232" />
+                            <option name="y" value="12" />
                           </Point>
                         </option>
                         <option name="myPositions">
@@ -339,8 +346,8 @@
                       <LayoutPositions>
                         <option name="myPosition">
                           <Point>
-                            <option name="x" value="751" />
-                            <option name="y" value="1957" />
+                            <option name="x" value="1232" />
+                            <option name="y" value="368" />
                           </Point>
                         </option>
                       </LayoutPositions>
@@ -351,8 +358,8 @@
                       <LayoutPositions>
                         <option name="myPosition">
                           <Point>
-                            <option name="x" value="-560" />
-                            <option name="y" value="780" />
+                            <option name="x" value="744" />
+                            <option name="y" value="920" />
                           </Point>
                         </option>
                       </LayoutPositions>
@@ -363,8 +370,8 @@
                       <LayoutPositions>
                         <option name="myPosition">
                           <Point>
-                            <option name="x" value="224" />
-                            <option name="y" value="4277" />
+                            <option name="x" value="988" />
+                            <option name="y" value="902" />
                           </Point>
                         </option>
                         <option name="myPositions">
@@ -384,13 +391,8 @@
                       <LayoutPositions>
                         <option name="myPosition">
                           <Point>
-<<<<<<< HEAD
-                            <option name="x" value="-560" />
-                            <option name="y" value="1136" />
-=======
                             <option name="x" value="1232" />
                             <option name="y" value="1793" />
->>>>>>> 975433f6
                           </Point>
                         </option>
                         <option name="myPositions">
@@ -410,8 +412,8 @@
                       <LayoutPositions>
                         <option name="myPosition">
                           <Point>
-                            <option name="x" value="-2251" />
-                            <option name="y" value="1581" />
+                            <option name="x" value="500" />
+                            <option name="y" value="2299" />
                           </Point>
                         </option>
                         <option name="myPositions">
@@ -431,16 +433,7 @@
                                 <LayoutPositions />
                               </value>
                             </entry>
-<<<<<<< HEAD
-                            <entry key="action_threadListFragment_to_menuDrawerFragment">
-                              <value>
-                                <LayoutPositions />
-                              </value>
-                            </entry>
-                            <entry key="action_threadListFragment_to_newFolderDialog">
-=======
                             <entry key="action_threadsFragment_to_messagesFragment">
->>>>>>> 975433f6
                               <value>
                                 <LayoutPositions />
                               </value>
@@ -461,6 +454,49 @@
                               </value>
                             </entry>
                             <entry key="action_threadsFragment_to_switchUserFragment">
+                              <value>
+                                <LayoutPositions />
+                              </value>
+                            </entry>
+                          </map>
+                        </option>
+                      </LayoutPositions>
+                    </value>
+                  </entry>
+                </map>
+              </option>
+            </LayoutPositions>
+          </value>
+        </entry>
+        <entry key="menu_drawer_navigation.xml">
+          <value>
+            <LayoutPositions>
+              <option name="myPositions">
+                <map>
+                  <entry key="getMoreStorageBottomSheetDialog">
+                    <value>
+                      <LayoutPositions>
+                        <option name="myPosition">
+                          <Point>
+                            <option name="x" value="256" />
+                            <option name="y" value="12" />
+                          </Point>
+                        </option>
+                      </LayoutPositions>
+                    </value>
+                  </entry>
+                  <entry key="menuDrawerFragment">
+                    <value>
+                      <LayoutPositions>
+                        <option name="myPosition">
+                          <Point>
+                            <option name="x" value="12" />
+                            <option name="y" value="12" />
+                          </Point>
+                        </option>
+                        <option name="myPositions">
+                          <map>
+                            <entry key="action_menuDrawerFragment_to_getMoreStorageBottomSheetDialog">
                               <value>
                                 <LayoutPositions />
                               </value>
